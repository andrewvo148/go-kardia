/*
 *  Copyright 2018 KardiaChain
 *  This file is part of the go-kardia library.
 *
 *  The go-kardia library is free software: you can redistribute it and/or modify
 *  it under the terms of the GNU Lesser General Public License as published by
 *  the Free Software Foundation, either version 3 of the License, or
 *  (at your option) any later version.
 *
 *  The go-kardia library is distributed in the hope that it will be useful,
 *  but WITHOUT ANY WARRANTY; without even the implied warranty of
 *  MERCHANTABILITY or FITNESS FOR A PARTICULAR PURPOSE. See the
 *  GNU Lesser General Public License for more details.
 *
 *  You should have received a copy of the GNU Lesser General Public License
 *  along with the go-kardia library. If not, see <http://www.gnu.org/licenses/>.
 */

// Package kai implements the Kardia protocol.
package kai

import (
	"github.com/kardiachain/go-kardia/configs"
	"github.com/kardiachain/go-kardia/consensus"
	"github.com/kardiachain/go-kardia/kai/service"
	serviceconst "github.com/kardiachain/go-kardia/kai/service/const"
	"github.com/kardiachain/go-kardia/kai/state"
	cmn "github.com/kardiachain/go-kardia/lib/common"
	"github.com/kardiachain/go-kardia/lib/log"
	"github.com/kardiachain/go-kardia/lib/p2p"
	"github.com/kardiachain/go-kardia/mainchain/blockchain"
	"github.com/kardiachain/go-kardia/mainchain/genesis"
	"github.com/kardiachain/go-kardia/mainchain/tx_pool"
	"github.com/kardiachain/go-kardia/node"
	"github.com/kardiachain/go-kardia/rpc"
	"github.com/kardiachain/go-kardia/types"
)

const (
	kaiProtocolName = "KAI"
)

// TODO: evaluates using this subservice as dual mode or light subprotocol.
type KardiaSubService interface {
	Start(srvr *p2p.Server)
	Stop()
	Protocols() []p2p.Protocol
}

// KardiaService implements Service for running full Kardia protocol.
type KardiaService struct {
	// TODO(namdoh): Refactor out logger to a based Service type.
	logger log.Logger // Logger for Kardia service

	config      *Config
	chainConfig *types.ChainConfig

	// Channel for shutting down the service
	shutdownChan chan bool

	// DB interfaces
	kaiDb types.StoreDB // Local key-value store endpoint. Each use types should use wrapper layer with unique prefixes.

	// Handlers
	txPool          *tx_pool.TxPool
	protocolManager *service.ProtocolManager
	blockchain      *blockchain.BlockChain
	csManager       *consensus.ConsensusManager

	subService KardiaSubService

	networkID uint64
}

func (s *KardiaService) AddKaiServer(ks KardiaSubService) {
	s.subService = ks
}

// New creates a new KardiaService object (including the
// initialisation of the common KardiaService object)
func newKardiaService(ctx *node.ServiceContext, config *Config) (*KardiaService, error) {
	// Create a specific logger for KARDIA service.
	logger := log.New()
	logger.AddTag(config.ServiceName)
	logger.Info("newKardiaService", "dbType", config.DBInfo.Name())

	kaiDb, err := ctx.Config.StartDatabase(config.DBInfo)
	if err != nil {
		return nil, err
	}

	chainConfig, _, genesisErr := genesis.SetupGenesisBlock(logger, kaiDb, config.Genesis, config.BaseAccount)
	if genesisErr != nil {
		return nil, genesisErr
	}
	logger.Info("Initialised Kardia chain configuration", "config", chainConfig)

	kai := &KardiaService{
		logger:       logger,
		config:       config,
		kaiDb:        kaiDb,
		chainConfig:  chainConfig,
		shutdownChan: make(chan bool),
		networkID:    config.NetworkId,
	}
	logger.Info("Initialising protocol", "versions", serviceconst.ProtocolVersions, "network", config.NetworkId)

	// TODO(huny@): Do we need to check for blockchain version mismatch ?

	// Create a new blockchain to attach to this Kardia object
	kai.blockchain, err = blockchain.NewBlockChain(logger, kaiDb, kai.chainConfig, config.IsPrivate)
	if err != nil {
		return nil, err
	}

	// Set zeroFee to blockchain
	kai.blockchain.IsZeroFee = config.IsZeroFee
	kai.txPool = tx_pool.NewTxPool(config.TxPool, kai.chainConfig, kai.blockchain)

	// Initialization for consensus.
	block := kai.blockchain.CurrentBlock()
	logger.Info("Validators: ", "valIndex", ctx.Config.MainChainConfig.ValidatorIndexes)
	var validatorSet *types.ValidatorSet
	validatorSet, err = node.GetValidatorSet(kai.blockchain, ctx.Config.MainChainConfig.ValidatorIndexes)
	if err != nil {
		logger.Error("Cannot get validator from indices", "indices", ctx.Config.MainChainConfig.ValidatorIndexes, "err", err)
		return nil, err
	}

	blockID := types.BlockID{
		Hash:        block.Hash(),
		PartsHeader: block.MakePartSet(types.BlockPartSizeBytes).Header(),
	}

	state := state.LastestBlockState{
		ChainID:                     "kaicon", // TODO(thientn): considers merging this with protocolmanger.ChainID
		LastBlockHeight:             cmn.NewBigUint64(block.Height()),
		LastBlockID:                 blockID,
		LastBlockTime:               block.Time(),
		Validators:                  validatorSet,
		LastValidators:              validatorSet,
		LastHeightValidatorsChanged: cmn.NewBigInt32(-1),
	}

	consensusState := consensus.NewConsensusState(
		kai.logger,
		configs.DefaultConsensusConfig(),
		state,
		blockchain.NewBlockOperations(kai.logger, kai.blockchain, kai.txPool),
	)
	kai.csManager = consensus.NewConsensusManager(config.ServiceName, consensusState)
	// Set private validator for consensus manager.
	privValidator := types.NewPrivValidator(ctx.Config.NodeKey())
	kai.csManager.SetPrivValidator(privValidator)

	// Initialize protocol manager.

	if kai.protocolManager, err = service.NewProtocolManager(
		kaiProtocolName,
		kai.logger,
		config.NetworkId,
		config.ChainId,
		kai.blockchain,
		kai.chainConfig,
		kai.txPool,
		kai.csManager); err != nil {
		return nil, err
	}
	kai.protocolManager.SetAcceptTxs(config.AcceptTxs)
	kai.csManager.SetProtocol(kai.protocolManager)

	return kai, nil
}

// Implements ServiceConstructor, return a Kardia node service from node service context.
// TODO: move this outside of kai package to customize kai.Config
func NewKardiaService(ctx *node.ServiceContext) (node.Service, error) {
	chainConfig := ctx.Config.MainChainConfig
	kai, err := newKardiaService(ctx, &Config{
		NetworkId:   chainConfig.NetworkId,
		ServiceName: chainConfig.ServiceName,
		ChainId:     chainConfig.ChainId,
		DBInfo:      chainConfig.DBInfo,
		Genesis:     chainConfig.Genesis,
		TxPool:      chainConfig.TxPool,
		AcceptTxs:   chainConfig.AcceptTxs,
		IsZeroFee:   chainConfig.IsZeroFee,
		IsPrivate:   chainConfig.IsPrivate,
		BaseAccount: chainConfig.BaseAccount,
	})

	if err != nil {
		return nil, err
	}

	return kai, nil
}

func (s *KardiaService) IsListening() bool  { return true } // Always listening
func (s *KardiaService) KaiVersion() int    { return int(s.protocolManager.SubProtocols[0].Version) }
func (s *KardiaService) NetVersion() uint64 { return s.networkID }

// Protocols implements Service, returning all the currently configured
// network protocols to start.
func (s *KardiaService) Protocols() []p2p.Protocol {
	if s.subService == nil {
		return s.protocolManager.SubProtocols
	}
	return append(s.protocolManager.SubProtocols, s.subService.Protocols()...)
}

// Start implements Service, starting all internal goroutines needed by the
// Kardia protocol implementation.
func (s *KardiaService) Start(srvr *p2p.Server) error {
	// Figures out a max peers count based on the server limits.
	maxPeers := srvr.MaxPeers

	// Starts the networking layer.
	s.protocolManager.Start(maxPeers)

	// Start consensus manager.
	s.csManager.Start()

	// Starts optional subservice.
	if s.subService != nil {
		s.subService.Start(srvr)
	}
	return nil
}

// Stop implements Service, terminating all internal goroutines used by the
// Kardia protocol.
func (s *KardiaService) Stop() error {
	s.csManager.Stop()
	s.protocolManager.Stop()
	if s.subService != nil {
		s.subService.Stop()
	}

	close(s.shutdownChan)

	return nil
}

func (s *KardiaService) APIs() []rpc.API {
	return []rpc.API{
		{
			Namespace: "kai",
			Version:   "1.0",
			Service:   NewPublicKaiAPI(s),
			Public:    true,
		},
		{
			Namespace: "tx",
			Version:   "1.0",
			Service:   NewPublicTransactionAPI(s),
			Public:    true,
		},
		{
			Namespace: "account",
			Version:   "1.0",
			Service:   NewPublicAccountAPI(s),
			Public:    true,
		},
	}
}

func (s *KardiaService) TxPool() *tx_pool.TxPool            { return s.txPool }
func (s *KardiaService) BlockChain() *blockchain.BlockChain { return s.blockchain }
func (s *KardiaService) ChainConfig() *types.ChainConfig    { return s.chainConfig }
<<<<<<< HEAD
func (s *KardiaService) DB() types.StoreDB                  { return s.kaiDb }
=======
func (s *KardiaService) DB() types.Database                 { return s.kaiDb }
>>>>>>> e06bf4ae
<|MERGE_RESOLUTION|>--- conflicted
+++ resolved
@@ -268,8 +268,4 @@
 func (s *KardiaService) TxPool() *tx_pool.TxPool            { return s.txPool }
 func (s *KardiaService) BlockChain() *blockchain.BlockChain { return s.blockchain }
 func (s *KardiaService) ChainConfig() *types.ChainConfig    { return s.chainConfig }
-<<<<<<< HEAD
 func (s *KardiaService) DB() types.StoreDB                  { return s.kaiDb }
-=======
-func (s *KardiaService) DB() types.Database                 { return s.kaiDb }
->>>>>>> e06bf4ae
