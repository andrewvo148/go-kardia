/*
 *  Copyright 2018 KardiaChain
 *  This file is part of the go-kardia library.
 *
 *  The go-kardia library is free software: you can redistribute it and/or modify
 *  it under the terms of the GNU Lesser General Public License as published by
 *  the Free Software Foundation, either version 3 of the License, or
 *  (at your option) any later version.
 *
 *  The go-kardia library is distributed in the hope that it will be useful,
 *  but WITHOUT ANY WARRANTY; without even the implied warranty of
 *  MERCHANTABILITY or FITNESS FOR A PARTICULAR PURPOSE. See the
 *  GNU Lesser General Public License for more details.
 *
 *  You should have received a copy of the GNU Lesser General Public License
 *  along with the go-kardia library. If not, see <http://www.gnu.org/licenses/>.
 */

package tx_pool

import (
	"errors"
	"fmt"
	"math/big"
	"sort"
	"sync"
	"time"

	"github.com/ethereum/go-ethereum/common/prque"
	"github.com/kardiachain/go-kardia/kai/events"
	"github.com/kardiachain/go-kardia/kai/state"
	"github.com/kardiachain/go-kardia/lib/common"
	"github.com/kardiachain/go-kardia/lib/event"
	"github.com/kardiachain/go-kardia/lib/log"
	"github.com/kardiachain/go-kardia/lib/metrics"
	"github.com/kardiachain/go-kardia/types"
)

const (
	// chainHeadChanSize is the size of channel listening to ChainHeadEvent.
	chainHeadChanSize = 10
)

var (
	// ErrInvalidSender is returned if the transaction contains an invalid signature.
	ErrInvalidSender = errors.New("invalid sender")

	// ErrNonceTooLow is returned if the nonce of a transaction is lower than the
	// one present in the local chain.
	ErrNonceTooLow = errors.New("nonce too low")

	// ErrUnderpriced is returned if a transaction's gas price is below the minimum
	// configured for the transaction pool.
	ErrUnderpriced = errors.New("transaction underpriced")

	// ErrReplaceUnderpriced is returned if a transaction is attempted to be replaced
	// with a different one without the required price bump.
	ErrReplaceUnderpriced = errors.New("replacement transaction underpriced")

	// ErrInsufficientFunds is returned if the total cost of executing a transaction
	// is higher than the balance of the user's account.
	ErrInsufficientFunds = errors.New("insufficient funds for gas * price + value")

	// ErrIntrinsicGas is returned if the transaction is specified to use less gas
	// than required to start the invocation.
	ErrIntrinsicGas = errors.New("intrinsic gas too low")

	// ErrGasLimit is returned if a transaction's requested gas limit exceeds the
	// maximum allowance of the current block.
	ErrGasLimit = errors.New("exceeds block gas limit")

	// ErrNegativeValue is a sanity error to ensure noone is able to specify a
	// transaction with a negative value.
	ErrNegativeValue = errors.New("negative value")

	// ErrOversizedData is returned if the input data of a transaction is greater
	// than some meaningful limit a user might use. This is not a consensus error
	// making the transaction invalid, rather a DOS protection.
	ErrOversizedData = errors.New("oversized data")
)

var (
	evictionInterval    = time.Minute     // Time interval to check for evictable transactions
	statsReportInterval = 8 * time.Second // Time interval to report transaction pool stats
)

var (
	// Metrics for the pending pool
	pendingDiscardMeter   = metrics.NewRegisteredMeter("txpool/pending/discard", nil)
	pendingReplaceMeter   = metrics.NewRegisteredMeter("txpool/pending/replace", nil)
	pendingRateLimitMeter = metrics.NewRegisteredMeter("txpool/pending/ratelimit", nil) // Dropped due to rate limiting
	pendingNofundsMeter   = metrics.NewRegisteredMeter("txpool/pending/nofunds", nil)   // Dropped due to out-of-funds

	// Metrics for the queued pool
	queuedDiscardMeter   = metrics.NewRegisteredMeter("txpool/queued/discard", nil)
	queuedReplaceMeter   = metrics.NewRegisteredMeter("txpool/queued/replace", nil)
	queuedRateLimitMeter = metrics.NewRegisteredMeter("txpool/queued/ratelimit", nil) // Dropped due to rate limiting
	queuedNofundsMeter   = metrics.NewRegisteredMeter("txpool/queued/nofunds", nil)   // Dropped due to out-of-funds

	// General tx metrics
	knownTxMeter       = metrics.NewRegisteredMeter("txpool/known", nil)
	validTxMeter       = metrics.NewRegisteredMeter("txpool/valid", nil)
	invalidTxMeter     = metrics.NewRegisteredMeter("txpool/invalid", nil)
	underpricedTxMeter = metrics.NewRegisteredMeter("txpool/underpriced", nil)

	pendingGauge = metrics.NewRegisteredGauge("txpool/pending", nil)
	queuedGauge  = metrics.NewRegisteredGauge("txpool/queued", nil)
	localGauge   = metrics.NewRegisteredGauge("txpool/local", nil)
)

// TxStatus is the current status of a transaction as seen by the pool.
type TxStatus uint

const (
	TxStatusUnknown TxStatus = iota
	TxStatusQueued
	TxStatusPending
	TxStatusIncluded
)

// blockChain provides the state of blockchain and current gas limit to do
// some pre checks in tx pool and event subscribers.
type blockChain interface {
	CurrentBlock() *types.Block
	GetBlock(hash common.Hash, number uint64) *types.Block
	StateAt(root common.Hash) (*state.StateDB, error)
	DB() types.StoreDB
	SubscribeChainHeadEvent(ch chan<- events.ChainHeadEvent) event.Subscription
}

// TxPoolConfig are the configuration parameters of the transaction pool.
type TxPoolConfig struct {
	Locals    []common.Address // Addresses that should be treated by default as local
	NoLocals  bool             // Whether local transaction handling should be disabled
	Journal   string           // Journal of local transactions to survive node restarts
	Rejournal time.Duration    // Time interval to regenerate the local transaction journal

	PriceLimit uint64 // Minimum gas price to enforce for acceptance into the pool
	PriceBump  uint64 // Minimum price bump percentage to replace an already existing transaction (nonce)

	AccountSlots uint64 // Number of executable transaction slots guaranteed per account
	GlobalSlots  uint64 // Maximum number of executable transaction slots for all accounts
	AccountQueue uint64 // Maximum number of non-executable transaction slots permitted per account
	GlobalQueue  uint64 // Maximum number of non-executable transaction slots for all accounts

	Lifetime time.Duration // Maximum amount of time non-executable transaction are queued
}

// DefaultTxPoolConfig contains the default configurations for the transaction
// pool.
var DefaultTxPoolConfig = TxPoolConfig{
	Journal:   "transactions.rlp",
	Rejournal: time.Hour,

	PriceLimit: 1,
	PriceBump:  10,

	AccountSlots: 64,
	GlobalSlots:  16384,
	AccountQueue: 128,
	GlobalQueue:  4096,

	Lifetime: 3 * time.Hour,
}

<<<<<<< HEAD
// GetDefaultTxPoolConfig returns default txPoolConfig with given dir path
func GetDefaultTxPoolConfig(path string) *TxPoolConfig {
	conf := DefaultTxPoolConfig
	return &conf
=======
// sanitize checks the provided user configurations and changes anything that's
// unreasonable or unworkable.
func (config *TxPoolConfig) sanitize() TxPoolConfig {
	conf := *config
	if conf.Rejournal < time.Second {
		log.Warn("Sanitizing invalid txpool journal time", "provided", conf.Rejournal, "updated", time.Second)
		conf.Rejournal = time.Second
	}
	if conf.PriceLimit < 1 {
		log.Warn("Sanitizing invalid txpool price limit", "provided", conf.PriceLimit, "updated", DefaultTxPoolConfig.PriceLimit)
		conf.PriceLimit = DefaultTxPoolConfig.PriceLimit
	}
	if conf.PriceBump < 1 {
		log.Warn("Sanitizing invalid txpool price bump", "provided", conf.PriceBump, "updated", DefaultTxPoolConfig.PriceBump)
		conf.PriceBump = DefaultTxPoolConfig.PriceBump
	}
	if conf.AccountSlots < 1 {
		log.Warn("Sanitizing invalid txpool account slots", "provided", conf.AccountSlots, "updated", DefaultTxPoolConfig.AccountSlots)
		conf.AccountSlots = DefaultTxPoolConfig.AccountSlots
	}
	if conf.GlobalSlots < 1 {
		log.Warn("Sanitizing invalid txpool global slots", "provided", conf.GlobalSlots, "updated", DefaultTxPoolConfig.GlobalSlots)
		conf.GlobalSlots = DefaultTxPoolConfig.GlobalSlots
	}
	if conf.AccountQueue < 1 {
		log.Warn("Sanitizing invalid txpool account queue", "provided", conf.AccountQueue, "updated", DefaultTxPoolConfig.AccountQueue)
		conf.AccountQueue = DefaultTxPoolConfig.AccountQueue
	}
	if conf.GlobalQueue < 1 {
		log.Warn("Sanitizing invalid txpool global queue", "provided", conf.GlobalQueue, "updated", DefaultTxPoolConfig.GlobalQueue)
		conf.GlobalQueue = DefaultTxPoolConfig.GlobalQueue
	}
	if conf.Lifetime < 1 {
		log.Warn("Sanitizing invalid txpool lifetime", "provided", conf.Lifetime, "updated", DefaultTxPoolConfig.Lifetime)
		conf.Lifetime = DefaultTxPoolConfig.Lifetime
	}
	return conf
>>>>>>> e06bf4ae
}

// TxPool contains all currently known transactions. Transactions
// enter the pool when they are received from the network or submitted
// locally. They exit the pool when they are included in the blockchain.
//
// The pool separates processable transactions (which can be applied to the
// current state) and future transactions. Transactions move between those
// two states over time as they are received and processed.
type TxPool struct {
	config      TxPoolConfig
	chainconfig *types.ChainConfig
	chain       blockChain
	gasPrice    *big.Int
	txFeed      event.Feed
	scope       event.SubscriptionScope
	signer      types.Signer
	mu          sync.RWMutex

	currentState  *state.StateDB // Current state in the blockchain head
	pendingNonces *txNoncer      // Pending state tracking virtual nonces
	currentMaxGas uint64         // Current gas limit for transaction caps

	locals  *accountSet // Set of local transaction to exempt from eviction rules
	journal *txJournal  // Journal of local transaction to back up to disk

	pending map[common.Address]*txList   // All currently processable transactions
	queue   map[common.Address]*txList   // Queued but non-processable transactions
	beats   map[common.Address]time.Time // Last heartbeat from each known account
	all     *txLookup                    // All transactions to allow lookups
	priced  *txPricedList                // All transactions sorted by price

	chainHeadCh     chan events.ChainHeadEvent
	chainHeadSub    event.Subscription
	reqResetCh      chan *txpoolResetRequest
	reqPromoteCh    chan *accountSet
	queueTxEventCh  chan *types.Transaction
	reorgDoneCh     chan chan struct{}
	reorgShutdownCh chan struct{}  // requests shutdown of scheduleReorgLoop
	wg              sync.WaitGroup // tracks loop, scheduleReorgLoop
}

type txpoolResetRequest struct {
	oldHead, newHead *types.Header
}

// NewTxPool creates a new transaction pool to gather, sort and filter inbound
// transactions from the network.
func NewTxPool(config TxPoolConfig, chainconfig *types.ChainConfig, chain blockChain) *TxPool {
	// Sanitize the input to ensure no vulnerable gas prices are set
	config = (&config).sanitize()

	// Create the transaction pool with its initial settings
	pool := &TxPool{
		config:          config,
		chainconfig:     chainconfig,
		chain:           chain,
		signer:          types.HomesteadSigner{},
		pending:         make(map[common.Address]*txList),
		queue:           make(map[common.Address]*txList),
		beats:           make(map[common.Address]time.Time),
		all:             newTxLookup(),
		chainHeadCh:     make(chan events.ChainHeadEvent, chainHeadChanSize),
		reqResetCh:      make(chan *txpoolResetRequest),
		reqPromoteCh:    make(chan *accountSet),
		queueTxEventCh:  make(chan *types.Transaction),
		reorgDoneCh:     make(chan chan struct{}),
		reorgShutdownCh: make(chan struct{}),
		gasPrice:        new(big.Int).SetUint64(config.PriceLimit),
	}
	pool.locals = newAccountSet(pool.signer)
	for _, addr := range config.Locals {
		log.Info("Setting new local account", "address", addr)
		pool.locals.add(addr)
	}
	pool.priced = newTxPricedList(pool.all)
	pool.reset(nil, chain.CurrentBlock().Header())

	// Start the reorg loop early so it can handle requests generated during journal loading.
	pool.wg.Add(1)
	go pool.scheduleReorgLoop()

	// If local transactions and journaling is enabled, load from disk
	if !config.NoLocals && config.Journal != "" {
		pool.journal = newTxJournal(config.Journal)

		if err := pool.journal.load(pool.AddLocals); err != nil {
			log.Warn("Failed to load transaction journal", "err", err)
		}
		if err := pool.journal.rotate(pool.local()); err != nil {
			log.Warn("Failed to rotate transaction journal", "err", err)
		}
	}

	// Subscribe events from blockchain and start the main event loop.
	pool.chainHeadSub = pool.chain.SubscribeChainHeadEvent(pool.chainHeadCh)
	pool.wg.Add(1)
	go pool.loop()

	return pool
}

func (pool *TxPool) State() *state.StateDB {
	return pool.currentState
}

func (pool *TxPool) GetBlockChain() blockChain {
	return pool.chain
}

func (pool *TxPool) PendingSize() int {
	pendingSize := 0
	for _, txs := range pool.pending {
		pendingSize += txs.Len()
	}
	return pendingSize
}

// ProposeTransactions collects transactions from pending and remove them.
func (pool *TxPool) ProposeTransactions() []*types.Transaction {
	return pool.GetPendingData()
}

// ProposeTransactions collects transactions from pending and remove them.
func (pool *TxPool) GetPendingData() []*types.Transaction {
	txs := []*types.Transaction{}
	pending, _ := pool.Pending()
	for _, batch := range pending {
		txs = append(txs, batch...)
	}
	return txs
}

// loop is the transaction pool's main event loop, waiting for and reacting to
// outside blockchain events as well as for various reporting and transaction
// eviction events.
func (pool *TxPool) loop() {
	defer pool.wg.Done()

	var (
		prevPending, prevQueued, prevStales int
		// Start the stats reporting and transaction eviction tickers
		report  = time.NewTicker(statsReportInterval)
		evict   = time.NewTicker(evictionInterval)
		journal = time.NewTicker(pool.config.Rejournal)
		// Track the previous head headers for transaction reorgs
		head = pool.chain.CurrentBlock()
	)
	defer report.Stop()
	defer evict.Stop()
	defer journal.Stop()

	for {
		select {
		// Handle ChainHeadEvent
		case ev := <-pool.chainHeadCh:
			if ev.Block != nil {
				pool.requestReset(head.Header(), ev.Block.Header())
				head = ev.Block
			}

		// System shutdown.
		case <-pool.chainHeadSub.Err():
			close(pool.reorgShutdownCh)
			return

		// Handle stats reporting ticks
		case <-report.C:
			pool.mu.RLock()
			pending, queued := pool.stats()
			stales := pool.priced.stales
			pool.mu.RUnlock()

			if pending != prevPending || queued != prevQueued || stales != prevStales {
				log.Debug("Transaction pool status report", "executable", pending, "queued", queued, "stales", stales)
				prevPending, prevQueued, prevStales = pending, queued, stales
			}

		// Handle inactive account transaction eviction
		case <-evict.C:
			pool.mu.Lock()
			for addr := range pool.queue {
				// Skip local transactions from the eviction mechanism
				if pool.locals.contains(addr) {
					continue
				}
				// Any non-locals old enough should be removed
				if time.Since(pool.beats[addr]) > pool.config.Lifetime {
					for _, tx := range pool.queue[addr].Flatten() {
						pool.removeTx(tx.Hash(), true)
					}
				}
			}
			pool.mu.Unlock()

		// Handle local transaction journal rotation
		case <-journal.C:
			if pool.journal != nil {
				pool.mu.Lock()
				if err := pool.journal.rotate(pool.local()); err != nil {
					log.Warn("Failed to rotate local tx journal", "err", err)
				}
				pool.mu.Unlock()
			}
		}
	}
}

// Stop terminates the transaction pool.
func (pool *TxPool) Stop() {
	// Unsubscribe all subscriptions registered from txpool
	pool.scope.Close()

	// Unsubscribe subscriptions registered from blockchain
	pool.chainHeadSub.Unsubscribe()
	pool.wg.Wait()

	if pool.journal != nil {
		pool.journal.close()
	}
	log.Info("Transaction pool stopped")
}

// SubscribeNewTxsEvent registers a subscription of NewTxsEvent and
// starts sending event to the given channel.
func (pool *TxPool) SubscribeNewTxsEvent(ch chan<- events.NewTxsEvent) event.Subscription {
	return pool.scope.Track(pool.txFeed.Subscribe(ch))
}

// GasPrice returns the current gas price enforced by the transaction pool.
func (pool *TxPool) GasPrice() *big.Int {
	pool.mu.RLock()
	defer pool.mu.RUnlock()

	return new(big.Int).Set(pool.gasPrice)
}

// SetGasPrice updates the minimum price required by the transaction pool for a
// new transaction, and drops all transactions below this threshold.
func (pool *TxPool) SetGasPrice(price *big.Int) {
	pool.mu.Lock()
	defer pool.mu.Unlock()

	pool.gasPrice = price
	for _, tx := range pool.priced.Cap(price, pool.locals) {
		pool.removeTx(tx.Hash(), false)
	}
	log.Info("Transaction pool price threshold updated", "price", price)
}

// Nonce returns the next nonce of an account, with all transactions executable
// by the pool already applied on top.
func (pool *TxPool) Nonce(addr common.Address) uint64 {
	pool.mu.RLock()
	defer pool.mu.RUnlock()

	return pool.pendingNonces.get(addr)
}

// Stats retrieves the current pool stats, namely the number of pending and the
// number of queued (non-executable) transactions.
func (pool *TxPool) Stats() (int, int) {
	pool.mu.RLock()
	defer pool.mu.RUnlock()

	return pool.stats()
}

// stats retrieves the current pool stats, namely the number of pending and the
// number of queued (non-executable) transactions.
func (pool *TxPool) stats() (int, int) {
	pending := 0
	for _, list := range pool.pending {
		pending += list.Len()
	}
	queued := 0
	for _, list := range pool.queue {
		queued += list.Len()
	}
	return pending, queued
}

// Content retrieves the data content of the transaction pool, returning all the
// pending as well as queued transactions, grouped by account and sorted by nonce.
func (pool *TxPool) Content() (map[common.Address]types.Transactions, map[common.Address]types.Transactions) {
	pool.mu.Lock()
	defer pool.mu.Unlock()

	pending := make(map[common.Address]types.Transactions)
	for addr, list := range pool.pending {
		pending[addr] = list.Flatten()
	}
	queued := make(map[common.Address]types.Transactions)
	for addr, list := range pool.queue {
		queued[addr] = list.Flatten()
	}
	return pending, queued
}

// Pending retrieves all currently processable transactions, grouped by origin
// account and sorted by nonce. The returned transaction set is a copy and can be
// freely modified by calling code.
func (pool *TxPool) Pending() (map[common.Address]types.Transactions, error) {
	pool.mu.Lock()
	defer pool.mu.Unlock()

	pending := make(map[common.Address]types.Transactions)
	for addr, list := range pool.pending {
		pending[addr] = list.Flatten()
	}
	return pending, nil
}

// Locals retrieves the accounts currently considered local by the pool.
func (pool *TxPool) Locals() []common.Address {
	pool.mu.Lock()
	defer pool.mu.Unlock()

	return pool.locals.flatten()
}

// local retrieves all currently known local transactions, grouped by origin
// account and sorted by nonce. The returned transaction set is a copy and can be
// freely modified by calling code.
func (pool *TxPool) local() map[common.Address]types.Transactions {
	txs := make(map[common.Address]types.Transactions)
	for addr := range pool.locals.accounts {
		if pending := pool.pending[addr]; pending != nil {
			txs[addr] = append(txs[addr], pending.Flatten()...)
		}
		if queued := pool.queue[addr]; queued != nil {
			txs[addr] = append(txs[addr], queued.Flatten()...)
		}
	}
	return txs
}

// validateTx checks whether a transaction is valid according to the consensus
// rules and adheres to some heuristic limits of the local node (price and size).
func (pool *TxPool) validateTx(tx *types.Transaction, local bool) error {
	// Heuristic limit, reject transactions over 32KB to prevent DOS attacks
	if tx.Size() > 32*1024 {
		return ErrOversizedData
	}
	// Transactions can't be negative. This may never happen using RLP decoded
	// transactions but may occur if you create a transaction using the RPC.
	if tx.Value().Sign() < 0 {
		return ErrNegativeValue
	}
	// Ensure the transaction doesn't exceed the current block limit gas.
	if pool.currentMaxGas < tx.Gas() {
		return ErrGasLimit
	}
	// Make sure the transaction is signed properly
	from, err := types.Sender(pool.signer, tx)
	if err != nil {
		return ErrInvalidSender
	}
	// Drop non-local transactions under our own minimal accepted gas price
	local = local || pool.locals.contains(from) // account may be local even if the transaction arrived from the network
	if !local && pool.gasPrice.Cmp(tx.GasPrice()) > 0 {
		return ErrUnderpriced
	}
	// Ensure the transaction adheres to nonce ordering
	if pool.currentState.GetNonce(from) > tx.Nonce() {
		return ErrNonceTooLow
	}
	// Transactor should have enough funds to cover the costs
	// cost == V + GP * GL
	if pool.currentState.GetBalance(from).Cmp(tx.Cost()) < 0 {
		return ErrInsufficientFunds
	}
	// // Ensure the transaction has more gas than the basic tx fee.
	// intrGas, err := IntrinsicGas(tx.Data(), tx.To() == nil, true, pool.istanbul)
	// if err != nil {
	// 	return err
	// }
	// if tx.Gas() < intrGas {
	// 	return ErrIntrinsicGas
	// }
	return nil
}

// add validates a transaction and inserts it into the non-executable queue for later
// pending promotion and execution. If the transaction is a replacement for an already
// pending or queued one, it overwrites the previous transaction if its price is higher.
//
// If a newly added transaction is marked as local, its sending account will be
// whitelisted, preventing any associated transaction from being dropped out of the pool
// due to pricing constraints.
func (pool *TxPool) add(tx *types.Transaction, local bool) (replaced bool, err error) {
	// If the transaction is already known, discard it
	hash := tx.Hash()
	if pool.all.Get(hash) != nil {
		log.Trace("Discarding already known transaction", "hash", hash)
		knownTxMeter.Mark(1)
		return false, fmt.Errorf("known transaction: %x", hash)
	}
	// If the transaction fails basic validation, discard it
	if err := pool.validateTx(tx, local); err != nil {
		log.Trace("Discarding invalid transaction", "hash", hash, "err", err)
		invalidTxMeter.Mark(1)
		return false, err
	}
	// If the transaction pool is full, discard underpriced transactions
	if uint64(pool.all.Count()) >= pool.config.GlobalSlots+pool.config.GlobalQueue {
		// If the new transaction is underpriced, don't accept it
		if !local && pool.priced.Underpriced(tx, pool.locals) {
			log.Trace("Discarding underpriced transaction", "hash", hash, "price", tx.GasPrice())
			underpricedTxMeter.Mark(1)
			return false, ErrUnderpriced
		}
		// New transaction is better than our worse ones, make room for it
		drop := pool.priced.Discard(pool.all.Count()-int(pool.config.GlobalSlots+pool.config.GlobalQueue-1), pool.locals)
		for _, tx := range drop {
			log.Trace("Discarding freshly underpriced transaction", "hash", tx.Hash(), "price", tx.GasPrice())
			underpricedTxMeter.Mark(1)
			pool.removeTx(tx.Hash(), false)
		}
	}
	// Try to replace an existing transaction in the pending pool
	from, _ := types.Sender(pool.signer, tx) // already validated
	if list := pool.pending[from]; list != nil && list.Overlaps(tx) {
		// Nonce already pending, check if required price bump is met
		inserted, old := list.Add(tx, pool.config.PriceBump)
		if !inserted {
			pendingDiscardMeter.Mark(1)
			return false, ErrReplaceUnderpriced
		}
		// New transaction is better, replace old one
		if old != nil {
			pool.all.Remove(old.Hash())
			pool.priced.Removed(1)
			pendingReplaceMeter.Mark(1)
		}
		pool.all.Add(tx)
		pool.priced.Put(tx)
		pool.journalTx(from, tx)
		pool.queueTxEvent(tx)
		log.Trace("Pooled new executable transaction", "hash", hash, "from", from, "to", tx.To())
		return old != nil, nil
	}
	// New transaction isn't replacing a pending one, push into queue
	replaced, err = pool.enqueueTx(hash, tx)
	if err != nil {
		return false, err
	}
	// Mark local addresses and journal local transactions
	if local {
		if !pool.locals.contains(from) {
			log.Info("Setting new local account", "address", from)
			pool.locals.add(from)
		}
	}
	if local || pool.locals.contains(from) {
		localGauge.Inc(1)
	}
	pool.journalTx(from, tx)

	log.Trace("Pooled new future transaction", "hash", hash, "from", from, "to", tx.To())
	return replaced, nil
}

// enqueueTx inserts a new transaction into the non-executable transaction queue.
//
// Note, this method assumes the pool lock is held!
func (pool *TxPool) enqueueTx(hash common.Hash, tx *types.Transaction) (bool, error) {
	// Try to insert the transaction into the future queue
	from, _ := types.Sender(pool.signer, tx) // already validated
	if pool.queue[from] == nil {
		pool.queue[from] = newTxList(false)
	}
	inserted, old := pool.queue[from].Add(tx, pool.config.PriceBump)
	if !inserted {
		// An older transaction was better, discard this
		queuedDiscardMeter.Mark(1)
		return false, ErrReplaceUnderpriced
	}
	// Discard any previous transaction and mark this
	if old != nil {
		pool.all.Remove(old.Hash())
		pool.priced.Removed(1)
		queuedReplaceMeter.Mark(1)
	} else {
		// Nothing was replaced, bump the queued counter
		queuedGauge.Inc(1)
	}
	if pool.all.Get(hash) == nil {
		pool.all.Add(tx)
		pool.priced.Put(tx)
	}
	return old != nil, nil
}

// journalTx adds the specified transaction to the local disk journal if it is
// deemed to have been sent from a local account.
func (pool *TxPool) journalTx(from common.Address, tx *types.Transaction) {
	// Only journal if it's enabled and the transaction is local
	if pool.journal == nil || !pool.locals.contains(from) {
		return
	}
	if err := pool.journal.insert(tx); err != nil {
		log.Warn("Failed to journal local transaction", "err", err)
	}
}

// promoteTx adds a transaction to the pending (processable) list of transactions
// and returns whether it was inserted or an older was better.
//
// Note, this method assumes the pool lock is held!
func (pool *TxPool) promoteTx(addr common.Address, hash common.Hash, tx *types.Transaction) bool {
	// Try to insert the transaction into the pending queue
	if pool.pending[addr] == nil {
		pool.pending[addr] = newTxList(true)
	}
	list := pool.pending[addr]

	inserted, old := list.Add(tx, pool.config.PriceBump)
	if !inserted {
		// An older transaction was better, discard this
		pool.all.Remove(hash)
		pool.priced.Removed(1)

		pendingDiscardMeter.Mark(1)
		return false
	}
	// Otherwise discard any previous transaction and mark this
	if old != nil {
		pool.all.Remove(old.Hash())
		pool.priced.Removed(1)

		pendingReplaceMeter.Mark(1)
	} else {
		// Nothing was replaced, bump the pending counter
		pendingGauge.Inc(1)
	}
	// Failsafe to work around direct pending inserts (tests)
	if pool.all.Get(hash) == nil {
		pool.all.Add(tx)
		pool.priced.Put(tx)
	}
	// Set the potentially new pending nonce and notify any subsystems of the new tx
	pool.beats[addr] = time.Now()
	pool.pendingNonces.set(addr, tx.Nonce()+1)

	return true
}

// AddLocals enqueues a batch of transactions into the pool if they are valid, marking the
// senders as a local ones, ensuring they go around the local pricing constraints.
//
// This method is used to add transactions from the RPC API and performs synchronous pool
// reorganization and event propagation.
func (pool *TxPool) AddLocals(txs []*types.Transaction) []error {
	return pool.addTxs(txs, !pool.config.NoLocals, true)
}

// AddLocal enqueues a single local transaction into the pool if it is valid. This is
// a convenience wrapper aroundd AddLocals.
func (pool *TxPool) AddLocal(tx *types.Transaction) error {
	errs := pool.AddLocals([]*types.Transaction{tx})
	return errs[0]
}

// AddRemotes enqueues a batch of transactions into the pool if they are valid. If the
// senders are not among the locally tracked ones, full pricing constraints will apply.
//
// This method is used to add transactions from the p2p network and does not wait for pool
// reorganization and internal event propagation.
func (pool *TxPool) AddRemotes(txs []*types.Transaction) []error {
	return pool.addTxs(txs, false, false)
}

// This is like AddRemotes, but waits for pool reorganization. Tests use this method.
func (pool *TxPool) AddRemotesSync(txs []*types.Transaction) []error {
	return pool.addTxs(txs, false, true)
}

// This is like AddRemotes with a single transaction, but waits for pool reorganization. Tests use this method.
func (pool *TxPool) addRemoteSync(tx *types.Transaction) error {
	errs := pool.AddRemotesSync([]*types.Transaction{tx})
	return errs[0]
}

// AddRemote enqueues a single transaction into the pool if it is valid. This is a convenience
// wrapper around AddRemotes.
//
// Deprecated: use AddRemotes
func (pool *TxPool) AddRemote(tx *types.Transaction) error {
	errs := pool.AddRemotes([]*types.Transaction{tx})
	return errs[0]
}

// addTxs attempts to queue a batch of transactions if they are valid.
func (pool *TxPool) addTxs(txs []*types.Transaction, local, sync bool) []error {
	// Filter out known ones without obtaining the pool lock or recovering signatures
	var (
		errs = make([]error, len(txs))
		news = make([]*types.Transaction, 0, len(txs))
	)
	for i, tx := range txs {
		// If the transaction is known, pre-set the error slot
		if pool.all.Get(tx.Hash()) != nil {
			errs[i] = fmt.Errorf("known transaction: %x", tx.Hash())
			knownTxMeter.Mark(1)
			continue
		}
		// Accumulate all unknown transactions for deeper processing
		news = append(news, tx)
	}
	if len(news) == 0 {
		return errs
	}
	// Cache senders in transactions before obtaining lock (pool.signer is immutable)
	for _, tx := range news {
		types.Sender(pool.signer, tx)
	}
	// Process all the new transaction and merge any errors into the original slice
	pool.mu.Lock()
	newErrs, dirtyAddrs := pool.addTxsLocked(news, local)
	pool.mu.Unlock()

	var nilSlot = 0
	for _, err := range newErrs {
		for errs[nilSlot] != nil {
			nilSlot++
		}
		errs[nilSlot] = err
	}
	// Reorg the pool internals if needed and return
	done := pool.requestPromoteExecutables(dirtyAddrs)
	if sync {
		<-done
	}
	return errs
}

// addTxsLocked attempts to queue a batch of transactions if they are valid.
// The transaction pool lock must be held.
func (pool *TxPool) addTxsLocked(txs []*types.Transaction, local bool) ([]error, *accountSet) {
	dirty := newAccountSet(pool.signer)
	errs := make([]error, len(txs))
	for i, tx := range txs {
		replaced, err := pool.add(tx, local)
		errs[i] = err
		if err == nil && !replaced {
			dirty.addTx(tx)
		}
	}
	validTxMeter.Mark(int64(len(dirty.accounts)))
	return errs, dirty
}

// Status returns the status (unknown/pending/queued) of a batch of transactions
// identified by their hashes.
func (pool *TxPool) Status(hashes []common.Hash) []TxStatus {
	status := make([]TxStatus, len(hashes))
	for i, hash := range hashes {
		tx := pool.Get(hash)
		if tx == nil {
			continue
		}
		from, _ := types.Sender(pool.signer, tx) // already validated
		pool.mu.RLock()
		if txList := pool.pending[from]; txList != nil && txList.txs.items[tx.Nonce()] != nil {
			status[i] = TxStatusPending
		} else if txList := pool.queue[from]; txList != nil && txList.txs.items[tx.Nonce()] != nil {
			status[i] = TxStatusQueued
		}
		// implicit else: the tx may have been included into a block between
		// checking pool.Get and obtaining the lock. In that case, TxStatusUnknown is correct
		pool.mu.RUnlock()
	}
	return status
}

// Get returns a transaction if it is contained in the pool and nil otherwise.
func (pool *TxPool) Get(hash common.Hash) *types.Transaction {
	return pool.all.Get(hash)
}

// removeTx removes a single transaction from the queue, moving all subsequent
// transactions back to the future queue.
func (pool *TxPool) removeTx(hash common.Hash, outofbound bool) {
	// Fetch the transaction we wish to delete
	tx := pool.all.Get(hash)
	if tx == nil {
		return
	}
	addr, _ := types.Sender(pool.signer, tx) // already validated during insertion

	// Remove it from the list of known transactions
	pool.all.Remove(hash)
	if outofbound {
		pool.priced.Removed(1)
	}
	if pool.locals.contains(addr) {
		localGauge.Dec(1)
	}
	// Remove the transaction from the pending lists and reset the account nonce
	if pending := pool.pending[addr]; pending != nil {
		if removed, invalids := pending.Remove(tx); removed {
			// If no more pending transactions are left, remove the list
			if pending.Empty() {
				delete(pool.pending, addr)
				delete(pool.beats, addr)
			}
			// Postpone any invalidated transactions
			for _, tx := range invalids {
				pool.enqueueTx(tx.Hash(), tx)
			}
			// Update the account nonce if needed
			pool.pendingNonces.setIfLower(addr, tx.Nonce())
			// Reduce the pending counter
			pendingGauge.Dec(int64(1 + len(invalids)))
			return
		}
	}
	// Transaction is in the future queue
	if future := pool.queue[addr]; future != nil {
		if removed, _ := future.Remove(tx); removed {
			// Reduce the queued counter
			queuedGauge.Dec(1)
		}
		if future.Empty() {
			delete(pool.queue, addr)
		}
	}
}

// requestPromoteExecutables requests a pool reset to the new head block.
// The returned channel is closed when the reset has occurred.
func (pool *TxPool) requestReset(oldHead *types.Header, newHead *types.Header) chan struct{} {
	select {
	case pool.reqResetCh <- &txpoolResetRequest{oldHead, newHead}:
		return <-pool.reorgDoneCh
	case <-pool.reorgShutdownCh:
		return pool.reorgShutdownCh
	}
}

// requestPromoteExecutables requests transaction promotion checks for the given addresses.
// The returned channel is closed when the promotion checks have occurred.
func (pool *TxPool) requestPromoteExecutables(set *accountSet) chan struct{} {
	select {
	case pool.reqPromoteCh <- set:
		return <-pool.reorgDoneCh
	case <-pool.reorgShutdownCh:
		return pool.reorgShutdownCh
	}
}

// queueTxEvent enqueues a transaction event to be sent in the next reorg run.
func (pool *TxPool) queueTxEvent(tx *types.Transaction) {
	select {
	case pool.queueTxEventCh <- tx:
	case <-pool.reorgShutdownCh:
	}
}

// scheduleReorgLoop schedules runs of reset and promoteExecutables. Code above should not
// call those methods directly, but request them being run using requestReset and
// requestPromoteExecutables instead.
func (pool *TxPool) scheduleReorgLoop() {
	defer pool.wg.Done()

	var (
		curDone       chan struct{} // non-nil while runReorg is active
		nextDone      = make(chan struct{})
		launchNextRun bool
		reset         *txpoolResetRequest
		dirtyAccounts *accountSet
		queuedEvents  = make(map[common.Address]*txSortedMap)
	)
	for {
		// Launch next background reorg if needed
		if curDone == nil && launchNextRun {
			// Run the background reorg and announcements
			go pool.runReorg(nextDone, reset, dirtyAccounts, queuedEvents)

			// Prepare everything for the next round of reorg
			curDone, nextDone = nextDone, make(chan struct{})
			launchNextRun = false

			reset, dirtyAccounts = nil, nil
			queuedEvents = make(map[common.Address]*txSortedMap)
		}

		select {
		case req := <-pool.reqResetCh:
			// Reset request: update head if request is already pending.
			if reset == nil {
				reset = req
			} else {
				reset.newHead = req.newHead
			}
			launchNextRun = true
			pool.reorgDoneCh <- nextDone

		case req := <-pool.reqPromoteCh:
			// Promote request: update address set if request is already pending.
			if dirtyAccounts == nil {
				dirtyAccounts = req
			} else {
				dirtyAccounts.merge(req)
			}
			launchNextRun = true
			pool.reorgDoneCh <- nextDone

		case tx := <-pool.queueTxEventCh:
			// Queue up the event, but don't schedule a reorg. It's up to the caller to
			// request one later if they want the events sent.
			addr, _ := types.Sender(pool.signer, tx)
			if _, ok := queuedEvents[addr]; !ok {
				queuedEvents[addr] = newTxSortedMap()
			}
			queuedEvents[addr].Put(tx)

		case <-curDone:
			curDone = nil

		case <-pool.reorgShutdownCh:
			// Wait for current run to finish.
			if curDone != nil {
				<-curDone
			}
			close(nextDone)
			return
		}
	}
}

// runReorg runs reset and promoteExecutables on behalf of scheduleReorgLoop.
func (pool *TxPool) runReorg(done chan struct{}, reset *txpoolResetRequest, dirtyAccounts *accountSet, eventsPool map[common.Address]*txSortedMap) {
	defer close(done)

	var promoteAddrs []common.Address
	if dirtyAccounts != nil {
		promoteAddrs = dirtyAccounts.flatten()
	}
	pool.mu.Lock()
	if reset != nil {
		// Reset from the old head to the new, rescheduling any reorged transactions
		pool.reset(reset.oldHead, reset.newHead)

		// Nonces were reset, discard any events that became stale
		for addr := range eventsPool {
			eventsPool[addr].Forward(pool.pendingNonces.get(addr))
			if eventsPool[addr].Len() == 0 {
				delete(eventsPool, addr)
			}
		}
		// Reset needs promote for all addresses
		promoteAddrs = promoteAddrs[:0]
		for addr := range pool.queue {
			promoteAddrs = append(promoteAddrs, addr)
		}
	}
	// Check for pending transactions for every account that sent new ones
	promoted := pool.promoteExecutables(promoteAddrs)
	for _, tx := range promoted {
		addr, _ := types.Sender(pool.signer, tx)
		if _, ok := eventsPool[addr]; !ok {
			eventsPool[addr] = newTxSortedMap()
		}
		eventsPool[addr].Put(tx)
	}
	// If a new block appeared, validate the pool of pending transactions. This will
	// remove any transaction that has been included in the block or was invalidated
	// because of another transaction (e.g. higher gas price).
	if reset != nil {
		pool.demoteUnexecutables()
	}
	// Ensure pool.queue and pool.pending sizes stay within the configured limits.
	pool.truncatePending()
	pool.truncateQueue()

	// Update all accounts to the latest known pending nonce
	for addr, list := range pool.pending {
		txs := list.Flatten() // Heavy but will be cached and is needed by the miner anyway
		pool.pendingNonces.set(addr, txs[len(txs)-1].Nonce()+1)
	}
	pool.mu.Unlock()

	// Notify subsystems for newly added transactions
	if len(eventsPool) > 0 {
		var txs []*types.Transaction
		for _, set := range eventsPool {
			txs = append(txs, set.Flatten()...)
		}
		pool.txFeed.Send(events.NewTxsEvent{Txs: txs})
	}
}

// reset retrieves the current state of the blockchain and ensures the content
// of the transaction pool is valid with regard to the chain state.
func (pool *TxPool) reset(oldHead, newHead *types.Header) {
	// If we're reorging an old state, reinject all dropped transactions
	// var reinject types.Transactions

	// if oldHead != nil && oldHead.Hash() != newHead.LastCommitHash {
	// 	// If the reorg is too deep, avoid doing it (will happen during fast sync)
	// 	oldNum := oldHead.Height
	// 	newNum := newHead.Height

	// 	if depth := uint64(math.Abs(float64(oldNum) - float64(newNum))); depth > 64 {
	// 		log.Debug("Skipping deep transaction reorg", "depth", depth)
	// 	} else {
	// 		// Reorg seems shallow enough to pull in all transactions into memory
	// 		var discarded, included types.Transactions
	// 		var (
	// 			rem = pool.chain.GetBlock(oldHead.Hash(), oldNum)
	// 			add = pool.chain.GetBlock(newHead.Hash(), newNum)
	// 		)
	// 		if rem == nil {
	// 			// This can happen if a setHead is performed, where we simply discard the old
	// 			// head from the chain.
	// 			// If that is the case, we don't have the lost transactions any more, and
	// 			// there's nothing to add
	// 			if newNum < oldNum {
	// 				// If the reorg ended up on a lower number, it's indicative of setHead being the cause
	// 				log.Debug("Skipping transaction reset caused by setHead",
	// 					"old", oldHead.Hash(), "oldnum", oldNum, "new", newHead.Hash(), "newnum", newNum)
	// 			} else {
	// 				// If we reorged to a same or higher number, then it's not a case of setHead
	// 				log.Warn("Transaction pool reset with missing oldhead",
	// 					"old", oldHead.Hash(), "oldnum", oldNum, "new", newHead.Hash(), "newnum", newNum)
	// 			}
	// 			return
	// 		}
	// 		for rem.Height() > add.Height() {
	// 			discarded = append(discarded, rem.Transactions()...)
	// 			if rem = pool.chain.GetBlock(rem.LastCommitHash(), rem.Height()-1); rem == nil {
	// 				log.Error("Unrooted old chain seen by tx pool", "block", oldHead.Height, "hash", oldHead.Hash())
	// 				return
	// 			}
	// 		}
	// 		for add.Height() > rem.Height() {
	// 			included = append(included, add.Transactions()...)
	// 			fmt.Println(add.Height(), rem.Height())
	// 			if add = pool.chain.GetBlock(add.LastCommitHash(), add.Height()-1); add == nil {
	// 				log.Error("Unrooted new chain seen by tx pool", "block", newHead.Height, "hash", newHead.Hash())
	// 				return
	// 			}
	// 		}
	// 		for rem.Hash() != add.Hash() {
	// 			discarded = append(discarded, rem.Transactions()...)
	// 			if rem = pool.chain.GetBlock(rem.LastCommitHash(), rem.Height()-1); rem == nil {
	// 				log.Error("Unrooted old chain seen by tx pool", "block", oldHead.Height, "hash", oldHead.Hash())
	// 				return
	// 			}
	// 			included = append(included, add.Transactions()...)
	// 			if add = pool.chain.GetBlock(add.LastCommitHash(), add.Height()-1); add == nil {
	// 				log.Error("Unrooted new chain seen by tx pool", "block", newHead.Height, "hash", newHead.Hash())
	// 				return
	// 			}
	// 		}
	// 		reinject = types.TxDifference(discarded, included)
	// 	}
	// }
	// Initialize the internal state to the current head
	if newHead == nil {
		newHead = pool.chain.CurrentBlock().Header() // Special case during testing
	}
	statedb, err := pool.chain.StateAt(newHead.Root)
	if err != nil {
		log.Error("Failed to reset txpool state", "err", err)
		return
	}
	pool.currentState = statedb
	pool.pendingNonces = newTxNoncer(statedb)
	pool.currentMaxGas = newHead.GasLimit

	// Inject any transactions discarded due to reorgs
	// log.Debug("Reinjecting stale transactions", "count", len(reinject))
	// senderCacher.recover(pool.signer, reinject)
	// pool.addTxsLocked(reinject, false)
}

// promoteExecutables moves transactions that have become processable from the
// future queue to the set of pending transactions. During this process, all
// invalidated transactions (low nonce, low balance) are deleted.
func (pool *TxPool) promoteExecutables(accounts []common.Address) []*types.Transaction {
	// Track the promoted transactions to broadcast them at once
	var promoted []*types.Transaction

	// Iterate over all accounts and promote any executable transactions
	for _, addr := range accounts {
		list := pool.queue[addr]
		if list == nil {
			continue // Just in case someone calls with a non existing account
		}
		// Drop all transactions that are deemed too old (low nonce)
		forwards := list.Forward(pool.currentState.GetNonce(addr))
		for _, tx := range forwards {
			hash := tx.Hash()
			pool.all.Remove(hash)
			log.Trace("Removed old queued transaction", "hash", hash)
		}
		// Drop all transactions that are too costly (low balance or out of gas)
		drops, _ := list.Filter(pool.currentState.GetBalance(addr), pool.currentMaxGas)
		for _, tx := range drops {
			hash := tx.Hash()
			pool.all.Remove(hash)
			log.Trace("Removed unpayable queued transaction", "hash", hash)
		}
		queuedNofundsMeter.Mark(int64(len(drops)))

		// Gather all executable transactions and promote them
		readies := list.Ready(pool.pendingNonces.get(addr))
		for _, tx := range readies {
			hash := tx.Hash()
			if pool.promoteTx(addr, hash, tx) {
				log.Trace("Promoting queued transaction", "hash", hash)
				promoted = append(promoted, tx)
			}
		}
		queuedGauge.Dec(int64(len(readies)))

		// Drop all transactions over the allowed limit
		var caps types.Transactions
		if !pool.locals.contains(addr) {
			caps = list.Cap(int(pool.config.AccountQueue))
			for _, tx := range caps {
				hash := tx.Hash()
				pool.all.Remove(hash)
				log.Trace("Removed cap-exceeding queued transaction", "hash", hash)
			}
			queuedRateLimitMeter.Mark(int64(len(caps)))
		}
		// Mark all the items dropped as removed
		pool.priced.Removed(len(forwards) + len(drops) + len(caps))
		queuedGauge.Dec(int64(len(forwards) + len(drops) + len(caps)))
		if pool.locals.contains(addr) {
			localGauge.Dec(int64(len(forwards) + len(drops) + len(caps)))
		}
		// Delete the entire queue entry if it became empty.
		if list.Empty() {
			delete(pool.queue, addr)
		}
	}
	return promoted
}

// truncatePending removes transactions from the pending queue if the pool is above the
// pending limit. The algorithm tries to reduce transaction counts by an approximately
// equal number for all for accounts with many pending transactions.
func (pool *TxPool) truncatePending() {
	pending := uint64(0)
	for _, list := range pool.pending {
		pending += uint64(list.Len())
	}
	if pending <= pool.config.GlobalSlots {
		return
	}

	pendingBeforeCap := pending
	// Assemble a spam order to penalize large transactors first
	spammers := prque.New(nil)
	for addr, list := range pool.pending {
		// Only evict transactions from high rollers
		if !pool.locals.contains(addr) && uint64(list.Len()) > pool.config.AccountSlots {
			spammers.Push(addr, int64(list.Len()))
		}
	}
	// Gradually drop transactions from offenders
	offenders := []common.Address{}
	for pending > pool.config.GlobalSlots && !spammers.Empty() {
		// Retrieve the next offender if not local address
		offender, _ := spammers.Pop()
		offenders = append(offenders, offender.(common.Address))

		// Equalize balances until all the same or below threshold
		if len(offenders) > 1 {
			// Calculate the equalization threshold for all current offenders
			threshold := pool.pending[offender.(common.Address)].Len()

			// Iteratively reduce all offenders until below limit or threshold reached
			for pending > pool.config.GlobalSlots && pool.pending[offenders[len(offenders)-2]].Len() > threshold {
				for i := 0; i < len(offenders)-1; i++ {
					list := pool.pending[offenders[i]]

					caps := list.Cap(list.Len() - 1)
					for _, tx := range caps {
						// Drop the transaction from the global pools too
						hash := tx.Hash()
						pool.all.Remove(hash)

						// Update the account nonce to the dropped transaction
						pool.pendingNonces.setIfLower(offenders[i], tx.Nonce())
						log.Trace("Removed fairness-exceeding pending transaction", "hash", hash)
					}
					pool.priced.Removed(len(caps))
					pendingGauge.Dec(int64(len(caps)))
					if pool.locals.contains(offenders[i]) {
						localGauge.Dec(int64(len(caps)))
					}
					pending--
				}
			}
		}
	}

	// If still above threshold, reduce to limit or min allowance
	if pending > pool.config.GlobalSlots && len(offenders) > 0 {
		for pending > pool.config.GlobalSlots && uint64(pool.pending[offenders[len(offenders)-1]].Len()) > pool.config.AccountSlots {
			for _, addr := range offenders {
				list := pool.pending[addr]

				caps := list.Cap(list.Len() - 1)
				for _, tx := range caps {
					// Drop the transaction from the global pools too
					hash := tx.Hash()
					pool.all.Remove(hash)

					// Update the account nonce to the dropped transaction
					pool.pendingNonces.setIfLower(addr, tx.Nonce())
					log.Trace("Removed fairness-exceeding pending transaction", "hash", hash)
				}
				pool.priced.Removed(len(caps))
				pendingGauge.Dec(int64(len(caps)))
				if pool.locals.contains(addr) {
					localGauge.Dec(int64(len(caps)))
				}
				pending--
			}
		}
	}
	pendingRateLimitMeter.Mark(int64(pendingBeforeCap - pending))
}

// truncateQueue drops the oldes transactions in the queue if the pool is above the global queue limit.
func (pool *TxPool) truncateQueue() {
	queued := uint64(0)
	for _, list := range pool.queue {
		queued += uint64(list.Len())
	}
	if queued <= pool.config.GlobalQueue {
		return
	}

	// Sort all accounts with queued transactions by heartbeat
	addresses := make(addressesByHeartbeat, 0, len(pool.queue))
	for addr := range pool.queue {
		if !pool.locals.contains(addr) { // don't drop locals
			addresses = append(addresses, addressByHeartbeat{addr, pool.beats[addr]})
		}
	}
	sort.Sort(addresses)

	// Drop transactions until the total is below the limit or only locals remain
	for drop := queued - pool.config.GlobalQueue; drop > 0 && len(addresses) > 0; {
		addr := addresses[len(addresses)-1]
		list := pool.queue[addr.address]

		addresses = addresses[:len(addresses)-1]

		// Drop all transactions if they are less than the overflow
		if size := uint64(list.Len()); size <= drop {
			for _, tx := range list.Flatten() {
				pool.removeTx(tx.Hash(), true)
			}
			drop -= size
			queuedRateLimitMeter.Mark(int64(size))
			continue
		}
		// Otherwise drop only last few transactions
		txs := list.Flatten()
		for i := len(txs) - 1; i >= 0 && drop > 0; i-- {
			pool.removeTx(txs[i].Hash(), true)
			drop--
			queuedRateLimitMeter.Mark(1)
		}
	}
}

// demoteUnexecutables removes invalid and processed transactions from the pools
// executable/pending queue and any subsequent transactions that become unexecutable
// are moved back into the future queue.
func (pool *TxPool) demoteUnexecutables() {
	// Iterate over all accounts and demote any non-executable transactions
	for addr, list := range pool.pending {
		nonce := pool.currentState.GetNonce(addr)

		// Drop all transactions that are deemed too old (low nonce)
		olds := list.Forward(nonce)
		for _, tx := range olds {
			hash := tx.Hash()
			pool.all.Remove(hash)
			log.Trace("Removed old pending transaction", "hash", hash)
		}
		// Drop all transactions that are too costly (low balance or out of gas), and queue any invalids back for later
		drops, invalids := list.Filter(pool.currentState.GetBalance(addr), pool.currentMaxGas)
		for _, tx := range drops {
			hash := tx.Hash()
			log.Trace("Removed unpayable pending transaction", "hash", hash)
			pool.all.Remove(hash)
		}
		pool.priced.Removed(len(olds) + len(drops))
		pendingNofundsMeter.Mark(int64(len(drops)))

		for _, tx := range invalids {
			hash := tx.Hash()
			log.Trace("Demoting pending transaction", "hash", hash)
			pool.enqueueTx(hash, tx)
		}
		pendingGauge.Dec(int64(len(olds) + len(drops) + len(invalids)))
		if pool.locals.contains(addr) {
			localGauge.Dec(int64(len(olds) + len(drops) + len(invalids)))
		}
		// If there's a gap in front, alert (should never happen) and postpone all transactions
		if list.Len() > 0 && list.txs.Get(nonce) == nil {
			gapped := list.Cap(0)
			for _, tx := range gapped {
				hash := tx.Hash()
				log.Error("Demoting invalidated transaction", "hash", hash)
				pool.enqueueTx(hash, tx)
			}
			pendingGauge.Dec(int64(len(gapped)))
		}
		// Delete the entire queue entry if it became empty.
		if list.Empty() {
			delete(pool.pending, addr)
			delete(pool.beats, addr)
		}
	}
}

// addressByHeartbeat is an account address tagged with its last activity timestamp.
type addressByHeartbeat struct {
	address   common.Address
	heartbeat time.Time
}

type addressesByHeartbeat []addressByHeartbeat

func (a addressesByHeartbeat) Len() int           { return len(a) }
func (a addressesByHeartbeat) Less(i, j int) bool { return a[i].heartbeat.Before(a[j].heartbeat) }
func (a addressesByHeartbeat) Swap(i, j int)      { a[i], a[j] = a[j], a[i] }

// accountSet is simply a set of addresses to check for existence, and a signer
// capable of deriving addresses from transactions.
type accountSet struct {
	accounts map[common.Address]struct{}
	signer   types.Signer
	cache    *[]common.Address
}

// newAccountSet creates a new address set with an associated signer for sender
// derivations.
func newAccountSet(signer types.Signer, addrs ...common.Address) *accountSet {
	as := &accountSet{
		accounts: make(map[common.Address]struct{}),
		signer:   signer,
	}
	for _, addr := range addrs {
		as.add(addr)
	}
	return as
}

// contains checks if a given address is contained within the set.
func (as *accountSet) contains(addr common.Address) bool {
	_, exist := as.accounts[addr]
	return exist
}

// containsTx checks if the sender of a given tx is within the set. If the sender
// cannot be derived, this method returns false.
func (as *accountSet) containsTx(tx *types.Transaction) bool {
	if addr, err := types.Sender(as.signer, tx); err == nil {
		return as.contains(addr)
	}
	return false
}

// add inserts a new address into the set to track.
func (as *accountSet) add(addr common.Address) {
	as.accounts[addr] = struct{}{}
	as.cache = nil
}

// addTx adds the sender of tx into the set.
func (as *accountSet) addTx(tx *types.Transaction) {
	if addr, err := types.Sender(as.signer, tx); err == nil {
		as.add(addr)
	}
}

// flatten returns the list of addresses within this set, also caching it for later
// reuse. The returned slice should not be changed!
func (as *accountSet) flatten() []common.Address {
	if as.cache == nil {
		accounts := make([]common.Address, 0, len(as.accounts))
		for account := range as.accounts {
			accounts = append(accounts, account)
		}
		as.cache = &accounts
	}
	return *as.cache
}

// merge adds all addresses from the 'other' set into 'as'.
func (as *accountSet) merge(other *accountSet) {
	for addr := range other.accounts {
		as.accounts[addr] = struct{}{}
	}
	as.cache = nil
}

// txLookup is used internally by TxPool to track transactions while allowing lookup without
// mutex contention.
//
// Note, although this type is properly protected against concurrent access, it
// is **not** a type that should ever be mutated or even exposed outside of the
// transaction pool, since its internal state is tightly coupled with the pools
// internal mechanisms. The sole purpose of the type is to permit out-of-bound
// peeking into the pool in TxPool.Get without having to acquire the widely scoped
// TxPool.mu mutex.
type txLookup struct {
	all  map[common.Hash]*types.Transaction
	lock sync.RWMutex
}

// newTxLookup returns a new txLookup structure.
func newTxLookup() *txLookup {
	return &txLookup{
		all: make(map[common.Hash]*types.Transaction),
	}
}

// Range calls f on each key and value present in the map.
func (t *txLookup) Range(f func(hash common.Hash, tx *types.Transaction) bool) {
	t.lock.RLock()
	defer t.lock.RUnlock()

	for key, value := range t.all {
		if !f(key, value) {
			break
		}
	}
}

// Get returns a transaction if it exists in the lookup, or nil if not found.
func (t *txLookup) Get(hash common.Hash) *types.Transaction {
	t.lock.RLock()
	defer t.lock.RUnlock()

	return t.all[hash]
}

// Count returns the current number of items in the lookup.
func (t *txLookup) Count() int {
	t.lock.RLock()
	defer t.lock.RUnlock()

	return len(t.all)
}

// Add adds a transaction to the lookup.
func (t *txLookup) Add(tx *types.Transaction) {
	t.lock.Lock()
	defer t.lock.Unlock()

	t.all[tx.Hash()] = tx
}

// Remove removes a transaction from the lookup.
func (t *txLookup) Remove(hash common.Hash) {
	t.lock.Lock()
	defer t.lock.Unlock()

	delete(t.all, hash)
}<|MERGE_RESOLUTION|>--- conflicted
+++ resolved
@@ -124,7 +124,7 @@
 	CurrentBlock() *types.Block
 	GetBlock(hash common.Hash, number uint64) *types.Block
 	StateAt(root common.Hash) (*state.StateDB, error)
-	DB() types.StoreDB
+	DB() types.Database
 	SubscribeChainHeadEvent(ch chan<- events.ChainHeadEvent) event.Subscription
 }
 
@@ -163,12 +163,6 @@
 	Lifetime: 3 * time.Hour,
 }
 
-<<<<<<< HEAD
-// GetDefaultTxPoolConfig returns default txPoolConfig with given dir path
-func GetDefaultTxPoolConfig(path string) *TxPoolConfig {
-	conf := DefaultTxPoolConfig
-	return &conf
-=======
 // sanitize checks the provided user configurations and changes anything that's
 // unreasonable or unworkable.
 func (config *TxPoolConfig) sanitize() TxPoolConfig {
@@ -206,7 +200,6 @@
 		conf.Lifetime = DefaultTxPoolConfig.Lifetime
 	}
 	return conf
->>>>>>> e06bf4ae
 }
 
 // TxPool contains all currently known transactions. Transactions
