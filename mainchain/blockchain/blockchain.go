/*
 *  Copyright 2018 KardiaChain
 *  This file is part of the go-kardia library.
 *
 *  The go-kardia library is free software: you can redistribute it and/or modify
 *  it under the terms of the GNU Lesser General Public License as published by
 *  the Free Software Foundation, either version 3 of the License, or
 *  (at your option) any later version.
 *
 *  The go-kardia library is distributed in the hope that it will be useful,
 *  but WITHOUT ANY WARRANTY; without even the implied warranty of
 *  MERCHANTABILITY or FITNESS FOR A PARTICULAR PURPOSE. See the
 *  GNU Lesser General Public License for more details.
 *
 *  You should have received a copy of the GNU Lesser General Public License
 *  along with the go-kardia library. If not, see <http://www.gnu.org/licenses/>.
 */

package blockchain

import (
	"encoding/hex"
	"errors"
	"github.com/kardiachain/go-kardia/kvm"
	"sync"
	"sync/atomic"

	lru "github.com/hashicorp/golang-lru"
	"github.com/kardiachain/go-kardia/kai/events"
	"github.com/kardiachain/go-kardia/kai/state"
	"github.com/kardiachain/go-kardia/lib/common"
	"github.com/kardiachain/go-kardia/lib/event"
	"github.com/kardiachain/go-kardia/lib/log"
	"github.com/kardiachain/go-kardia/lib/p2p"
	"github.com/kardiachain/go-kardia/mainchain/permissioned"
	"github.com/kardiachain/go-kardia/types"
)

const (
	blockCacheLimit = 256

	maxFutureBlocks     = 256
	maxTimeFutureBlocks = 30
)

var (
	ErrNoGenesis = errors.New("Genesis not found in chain")
)

// TODO(huny@): Add detailed description for Kardia blockchain
type BlockChain struct {
	logger log.Logger

	chainConfig *types.ChainConfig // Chain & network configuration

	db types.StoreDB // Blockchain database
	hc *HeaderChain

	chainHeadFeed event.Feed
	scope         event.SubscriptionScope

	genesisBlock *types.Block

	mu sync.RWMutex // global mutex for locking chain operations

	currentBlock atomic.Value // Current head of the block chain

	stateCache   state.Database // State database to reuse between imports (contains state cache)
	blockCache   *lru.Cache     // Cache for the most recent entire blocks
	futureBlocks *lru.Cache     // future blocks are blocks added for later processing

	quit chan struct{} // blockchain quit channel

	processor *StateProcessor // block processor

	// IsZeroFee is true then sender will be refunded all gas spent for a transaction
	IsZeroFee bool

	// isPrivate is true then peerId will be checked through smc to make sure that it has permission to access the chain
	isPrivate bool

	// permissioned is used to call permissioned smartcontract to check whether a node has permission to access chain or not
	permissioned *permissioned.PermissionSmcUtil
}

// IsPrivate returns whether a blockchain is private or not
func (bc *BlockChain) IsPrivate() bool {
	return bc.isPrivate
}

// HasPermission return true if peer has permission otherwise false
func (bc *BlockChain) HasPermission(peer *p2p.Peer) bool {
	if !bc.isPrivate {
		return true
	}
	address, _, _, _, err := bc.permissioned.GetNodeInfo(hex.EncodeToString(peer.ID().Bytes()))
	if err != nil || address.Equal(common.Address{}) {
		return false
	}
	return true
}

// Genesis retrieves the chain's genesis block.
func (bc *BlockChain) Genesis() *types.Block {
	return bc.genesisBlock
}

// CurrentHeader retrieves the current head header of the canonical chain. The
// header is retrieved from the HeaderChain's internal cache.
func (bc *BlockChain) CurrentHeader() *types.Header {
	return bc.hc.CurrentHeader()
}

// CurrentBlock retrieves the current head block of the canonical chain. The
// block is retrieved from the blockchain's internal cache.
func (bc *BlockChain) CurrentBlock() *types.Block {
	return bc.currentBlock.Load().(*types.Block)
}

func (bc *BlockChain) Processor() *StateProcessor {
	return bc.processor
}

func (bc *BlockChain) DB() types.StoreDB {
	return bc.db
}

// Config retrieves the blockchain's chain configuration.
func (bc *BlockChain) Config() *types.ChainConfig { return bc.chainConfig }

// NewBlockChain returns a fully initialised block chain using information
// available in the database. It initialises the default Kardia Validator and Processor.
func NewBlockChain(logger log.Logger, db types.StoreDB, chainConfig *types.ChainConfig, isPrivate bool) (*BlockChain, error) {
	blockCache, _ := lru.New(blockCacheLimit)
	futureBlocks, _ := lru.New(maxFutureBlocks)

	bc := &BlockChain{
		logger:       logger,
		chainConfig:  chainConfig,
		db:           db,
		stateCache:   state.NewDatabase(db.DB()),
		blockCache:   blockCache,
		futureBlocks: futureBlocks,
		quit:         make(chan struct{}),
		isPrivate:    isPrivate,
	}

	var err error
	bc.hc, err = NewHeaderChain(db, chainConfig)
	if err != nil {
		return nil, err
	}
	bc.genesisBlock = bc.GetBlockByHeight(0)
	if bc.genesisBlock == nil {
		return nil, ErrNoGenesis
	}

	if err := bc.loadLastState(); err != nil {
		return nil, err
	}

	// Take ownership of this particular state
	//@huny go bc.update()

	bc.processor = NewStateProcessor(logger, bc)
	bc.permissioned, err = permissioned.NewSmcPermissionUtil(bc)
	if err != nil {
		return nil, err
	}

	return bc, nil
}

// GetBlockByNumber retrieves a block from the database by number, caching it
// (associated with its hash) if found.
func (bc *BlockChain) GetBlockByHeight(height uint64) *types.Block {
	hash := bc.db.ReadCanonicalHash(height)
	if hash == (common.Hash{}) {
		return nil
	}
	return bc.GetBlock(hash, height)
}

func (bc *BlockChain) LoadBlockPart(height uint64, index int) *types.Part {
	hash := bc.db.ReadCanonicalHash(height)
	part := bc.db.ReadBlockPart(hash, height, index)
	if hash == (common.Hash{}) {
		return nil
	}
	return part
}

func (bc *BlockChain) LoadBlockMeta(height uint64) *types.BlockMeta {
	hash := bc.db.ReadCanonicalHash(height)
	return bc.db.ReadBlockMeta(hash, height)
}

func (bc *BlockChain) LoadBlockCommit(height uint64) *types.Commit {
	return bc.db.ReadCommit(height)
}

func (bc *BlockChain) LoadSeenCommit(height uint64) *types.Commit {
	return bc.db.ReadSeenCommit(height)
}

// GetBlock retrieves a block from the database by hash and number,
// caching it if found.
func (bc *BlockChain) GetBlock(hash common.Hash, number uint64) *types.Block {
	// Short circuit if the block's already in the cache, retrieve otherwise
	if block, ok := bc.blockCache.Get(hash); ok {
		return block.(*types.Block)
	}
	block := bc.db.ReadBlock(hash, number)
	if block == nil {
		return nil
	}
	// Cache the found block for next time and return
	bc.blockCache.Add(block.Hash(), block)
	return block
}

// GetHeader retrieves a block header from the database by hash and height,
// caching it if found.
func (bc *BlockChain) GetHeader(hash common.Hash, height uint64) *types.Header {
	return bc.hc.GetHeader(hash, height)
}

// State returns a new mutatable state at head block.
func (bc *BlockChain) State() (*state.StateDB, error) {
	return bc.StateAt(bc.CurrentBlock().Height())
}

// StateAt returns a new mutable state based on a particular point in time.
func (bc *BlockChain) StateAt(height uint64) (*state.StateDB, error) {
	appHash := bc.db.ReadAppHash(height)
	return state.New(bc.logger, appHash, bc.stateCache)
}

// CheckCommittedStateRoot returns true if the given state root is already committed and existed on trie database.
func (bc *BlockChain) CheckCommittedStateRoot(root common.Hash) bool {
	// TODO(thientn): Adds check trie function instead of using error handler as expected logic path.
	// Currently OpenTrie tries to load a trie obj from the memory cache and then trie db, return error if not found.
	_, err := bc.stateCache.OpenTrie(root)
	return err == nil
}

// SubscribeChainHeadEvent registers a subscription of ChainHeadEvent.
func (bc *BlockChain) SubscribeChainHeadEvent(ch chan<- events.ChainHeadEvent) event.Subscription {
	return bc.scope.Track(bc.chainHeadFeed.Subscribe(ch))
}

// loadLastState loads the last known chain state from the database. This method
// assumes that the chain manager mutex is held.
func (bc *BlockChain) loadLastState() error {
	// Restore the last known head block
	hash := bc.db.ReadHeadBlockHash()
	if hash == (common.Hash{}) {
		// Corrupt or empty database, init from scratch
		bc.logger.Warn("Empty database, resetting chain")
		return bc.Reset()
	}
	// Make sure the entire head block is available
	currentBlock := bc.GetBlockByHash(hash)
	if currentBlock == nil {
		// Corrupt or empty database, init from scratch
		bc.logger.Warn("Head block missing, resetting chain", "hash", hash)
		return bc.Reset()
	}
	// Make sure the state associated with the block is available
	if _, err := state.New(bc.logger, currentBlock.AppHash(), bc.stateCache); err != nil {
		// Dangling block without a state associated, init from scratch
		bc.logger.Warn("Head state missing, repairing chain", "height", currentBlock.Height(), "hash", currentBlock.Hash())
		if err := bc.repair(&currentBlock); err != nil {
			return err
		}
	}
	// Everything seems to be fine, set as the head block
	bc.currentBlock.Store(currentBlock)

	// Restore the last known head header
	currentHeader := currentBlock.Header()
	if head := bc.db.ReadHeadHeaderHash(); head != (common.Hash{}) {
		if header := bc.GetHeaderByHash(head); header != nil {
			currentHeader = header
		}
	}
	bc.hc.SetCurrentHeader(currentHeader)

	bc.logger.Info("Loaded most recent local header", "height", currentHeader.Height, "hash", currentHeader.Hash())
	bc.logger.Info("Loaded most recent local full block", "height", currentBlock.Height(), "hash", currentBlock.Hash())

	return nil
}

// Reset purges the entire blockchain, restoring it to its genesis state.
func (bc *BlockChain) Reset() error {
	return bc.ResetWithGenesisBlock(bc.genesisBlock)
}

// ResetWithGenesisBlock purges the entire blockchain, restoring it to the
// specified genesis state.
func (bc *BlockChain) ResetWithGenesisBlock(genesis *types.Block) error {
	// Dump the entire block chain and purge the caches
	if err := bc.SetHead(0); err != nil {
		return err
	}
	bc.mu.Lock()
	defer bc.mu.Unlock()

	bc.db.WriteBlock(genesis, genesis.MakePartSet(types.BlockPartSizeBytes), &types.Commit{})

	bc.genesisBlock = genesis
	bc.insert(bc.genesisBlock)
	bc.currentBlock.Store(bc.genesisBlock)
	bc.hc.SetGenesis(bc.genesisBlock.Header())
	bc.hc.SetCurrentHeader(bc.genesisBlock.Header())

	return nil
}

// repair tries to repair the current blockchain by rolling back the current block
// until one with associated state is found. This is needed to fix incomplete db
// writes caused either by crashes/power outages, or simply non-committed tries.
//
// This method only rolls back the current block. The current header and current
// fast block are left intact.
func (bc *BlockChain) repair(head **types.Block) error {
	for {
		// Abort if we've rewound to a head block that does have associated state
		if _, err := state.New(bc.logger, (*head).AppHash(), bc.stateCache); err == nil {
			bc.logger.Info("Rewound blockchain to past state", "height", (*head).Height(), "hash", (*head).Hash())
			return nil
		}
		// Otherwise rewind one block and recheck state availability there
		(*head) = bc.GetBlock((*head).LastCommitHash(), (*head).Height()-1)
	}
}

// GetBlockByHash retrieves a block from the database by hash, caching it if found.
func (bc *BlockChain) GetBlockByHash(hash common.Hash) *types.Block {
	height := bc.hc.GetBlockHeight(hash)
	if height == nil {
		return nil
	}
	return bc.GetBlock(hash, *height)
}

// GetHeaderByHash retrieves a block header from the database by hash, caching it if
// found.
func (bc *BlockChain) GetHeaderByHash(hash common.Hash) *types.Header {
	return bc.hc.GetHeaderByHash(hash)
}

// SetHead rewinds the local chain to a new head. In the case of headers, everything
// above the new head will be deleted and the new one set. In the case of blocks
// though, the head may be further rewound if block bodies are missing (non-archive
// nodes after a fast sync).
func (bc *BlockChain) SetHead(head uint64) error {
	bc.logger.Warn("Rewinding blockchain", "target", head)

	bc.mu.Lock()
	defer bc.mu.Unlock()

	// Rewind the header chain, deleting all block bodies until then
	delFn := func(db types.StoreDB, hash common.Hash, height uint64) {
		db.DeleteBlockPart(hash, height)
	}
	bc.hc.SetHead(head, delFn)
	currentHeader := bc.hc.CurrentHeader()

	// Clear out any stale content from the caches
	bc.blockCache.Purge()
	bc.futureBlocks.Purge()

	// Rewind the block chain, ensuring we don't end up with a stateless head block
	if currentBlock := bc.CurrentBlock(); currentBlock != nil && currentHeader.Height < currentBlock.Height() {
		bc.currentBlock.Store(bc.GetBlock(currentHeader.Hash(), currentHeader.Height))
	}
	if currentBlock := bc.CurrentBlock(); currentBlock != nil {
		if _, err := state.New(bc.logger, currentBlock.AppHash(), bc.stateCache); err != nil {
			// Rewound state missing, rolled back to before pivot, reset to genesis
			bc.currentBlock.Store(bc.genesisBlock)
		}
	}

	// If either blocks reached nil, reset to the genesis state
	if currentBlock := bc.CurrentBlock(); currentBlock == nil {
		bc.currentBlock.Store(bc.genesisBlock)
	}

	currentBlock := bc.CurrentBlock()

	bc.db.WriteHeadBlockHash(currentBlock.Hash())

	return bc.loadLastState()
}

// WriteBlockWithoutState writes only new block to database.
func (bc *BlockChain) WriteBlockWithoutState(block *types.Block) error {
	// Makes sure no inconsistent state is leaked during insertion
	bc.mu.Lock()
	defer bc.mu.Unlock()
	// Write block data in batch
	bc.db.WriteBlock(block, block.MakePartSet(types.BlockPartSizeBytes), &types.Commit{})

	// Convert all txs into txLookupEntries and store to db
	bc.db.WriteTxLookupEntries(block)

	// StateDb for this block should be already written.

	bc.insert(block)
	bc.futureBlocks.Remove(block.Hash())

	// Sends new head event
	bc.chainHeadFeed.Send(events.ChainHeadEvent{Block: block})
	return nil
}

// WriteReceipts writes the transactions receipt from execution of the transactions in the given block.
func (bc *BlockChain) WriteReceipts(receipts types.Receipts, block *types.Block) {
	bc.mu.Lock()
	defer bc.mu.Unlock()

	bc.db.WriteReceipts(block.Hash(), block.Header().Height, receipts)
}

// CommitTrie commits trie node such as statedb forcefully to disk.
func (bc BlockChain) CommitTrie(root common.Hash) error {
	triedb := bc.stateCache.TrieDB()
	return triedb.Commit(root, false)
}

// insert injects a new head block into the current block chain. This method
// assumes that the block is indeed a true head. It will also reset the head
// header to this very same block if they are older
// or if they are on a different side chain.
//
// Note, this function assumes that the `mu` mutex is held!
func (bc *BlockChain) insert(block *types.Block) {
	// If the block is on a side chain or an unknown one, force other heads onto it too
	updateHeads := bc.db.ReadCanonicalHash(block.Height()) != block.Hash()

	// Add the block to the canonical chain number scheme and mark as the head
	bc.db.WriteCanonicalHash(block.Hash(), block.Height())
	bc.db.WriteHeadBlockHash(block.Hash())

	bc.currentBlock.Store(block)

	// If the block is better than our head or is on a different chain, force update heads
	if updateHeads {
		bc.hc.SetCurrentHeader(block.Header())
	}
}

// Reads commit from db.
func (bc *BlockChain) ReadCommit(height uint64) *types.Commit {
	return bc.db.ReadCommit(height)
}

<<<<<<< HEAD
func (bc *BlockChain) SaveBlock(block *types.Block, blockParts *types.PartSet, seenCommit *types.Commit) {
	bc.db.WriteBlock(block, blockParts, seenCommit)
}

func (bc *BlockChain) WriteAppHash(height uint64, appHash common.Hash) {
	bc.db.WriteAppHash(height, appHash)
}

func (bc *BlockChain) ReadAppHash(height uint64) common.Hash {
	return bc.db.ReadAppHash(height)
=======
func (bc *BlockChain) ZeroFee() bool {
	return bc.IsZeroFee
}

func (bc *BlockChain)ApplyMessage(vm *kvm.KVM, msg types.Message, gp *types.GasPool) ([]byte, uint64, bool, error) {
	return ApplyMessage(vm, msg, gp)
>>>>>>> 342dd449
}<|MERGE_RESOLUTION|>--- conflicted
+++ resolved
@@ -457,7 +457,6 @@
 	return bc.db.ReadCommit(height)
 }
 
-<<<<<<< HEAD
 func (bc *BlockChain) SaveBlock(block *types.Block, blockParts *types.PartSet, seenCommit *types.Commit) {
 	bc.db.WriteBlock(block, blockParts, seenCommit)
 }
@@ -468,12 +467,11 @@
 
 func (bc *BlockChain) ReadAppHash(height uint64) common.Hash {
 	return bc.db.ReadAppHash(height)
-=======
+	
 func (bc *BlockChain) ZeroFee() bool {
 	return bc.IsZeroFee
 }
 
 func (bc *BlockChain)ApplyMessage(vm *kvm.KVM, msg types.Message, gp *types.GasPool) ([]byte, uint64, bool, error) {
 	return ApplyMessage(vm, msg, gp)
->>>>>>> 342dd449
 }