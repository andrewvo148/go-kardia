--- conflicted
+++ resolved
@@ -34,11 +34,6 @@
 	"go.mongodb.org/mongo-driver/mongo"
 	"go.mongodb.org/mongo-driver/mongo/options"
 	"go.mongodb.org/mongo-driver/x/bsonx"
-<<<<<<< HEAD
-=======
-	"strings"
-	"time"
->>>>>>> 342dd449
 )
 
 var client *mongo.Client
@@ -143,13 +138,8 @@
 func (db *Store) Put(key, value []byte) error {
 	if result, _ := db.Has(key); !result {
 		cache := Caching{
-<<<<<<< HEAD
 			Key:   common.Bytes2Hex(key),
 			Value: common.Bytes2Hex(value),
-=======
-			Key:   common.Bytes2Hex(key.([]byte)),
-			Value: common.Bytes2Hex(value.([]byte)),
->>>>>>> 342dd449
 		}
 
 		output, err := bson.Marshal(cache)
@@ -192,11 +182,7 @@
 }
 
 // WriteBlock serializes a block into the database, header and body separately.
-<<<<<<< HEAD
 func (db *Store) WriteBlock(block *types.Block, parts *types.PartSet, seenCommit *types.Commit) {
-=======
-func (db *Store) WriteBlock(block *types.Block) {
->>>>>>> 342dd449
 	newBlock := NewBlock(block)
 	if err := db.execute(func(mongoDb *mongo.Database, ctx *context.Context) error {
 		if e := db.insertBlock(mongoDb, ctx, newBlock); e != nil {
@@ -499,10 +485,8 @@
 
 // ReadBody retrieves the block body corresponding to the hash.
 func (db *Store) ReadBody(hash common.Hash, height uint64) *types.Body {
-<<<<<<< HEAD
 	signer := types.HomesteadSigner{}
-=======
->>>>>>> 342dd449
+
 	var body *types.Body
 	if err := db.execute(func(mongoDb *mongo.Database, ctx *context.Context) error {
 		transactions, e := db.getTransactionsByBlockId(mongoDb, ctx, height)
@@ -545,11 +529,7 @@
 //
 // Note, due to concurrent download of header and block body the header and thus
 // canonical hash can be stored in the database but the body data not (yet).
-<<<<<<< HEAD
 func (db *Store) ReadBlock(hash common.Hash, height uint64) *types.Block {
-=======
-func (db *Store) ReadBlock(logger log.Logger, hash common.Hash, height uint64) *types.Block {
->>>>>>> 342dd449
 	var newBlock *types.Block
 
 	signer := types.HomesteadSigner{}
@@ -599,7 +579,6 @@
 
 // ReadHeaderRLP retrieves a block header in its raw RLP database encoding.
 func (db *Store) ReadHeaderRLP(hash common.Hash, height uint64) rlp.RawValue {
-<<<<<<< HEAD
 	panic("Not implemented yet")
 }
 
@@ -613,8 +592,6 @@
 }
 
 func (db *Store) WriteAppHash(height uint64, hash common.Hash) {
-=======
->>>>>>> 342dd449
 	panic("Not implemented yet")
 }
 
@@ -706,10 +683,7 @@
 // ReadTransaction retrieves a specific transaction from the database, along with
 // its added positional metadata.
 func (db *Store) ReadTransaction(hash common.Hash) (*types.Transaction, common.Hash, uint64, uint64) {
-<<<<<<< HEAD
 	signer := types.HomesteadSigner{}
-=======
->>>>>>> 342dd449
 	var tx *Transaction
 	if err := db.execute(func(mongoDb *mongo.Database, ctx *context.Context) error {
 		var e error
@@ -780,13 +754,8 @@
 	return events, nil
 }
 
-<<<<<<< HEAD
-func (db *Store) getEvent(address, method string) (*WatcherAction, error) {
-	var event WatcherAction
-=======
 func (db *Store) getEvent(address, method string) (*Watcher, error) {
 	var event Watcher
->>>>>>> 342dd449
 	if err := db.execute(func(mongoDb *mongo.Database, ctx *context.Context) error {
 		filter := bson.A{
 			bson.D{{"contractAddress", bsonx.String(address)}},
@@ -807,7 +776,6 @@
 	return &event, nil
 }
 
-<<<<<<< HEAD
 func (db *Store) getEventByDualAction(action string) (*DualAction, error) {
 	var event DualAction
 	if err := db.execute(func(mongoDb *mongo.Database, ctx *context.Context) error {
@@ -826,8 +794,6 @@
 	return &event, nil
 }
 
-=======
->>>>>>> 342dd449
 func (db *Store) ReadSmartContractAbi(address string) *abi.ABI {
 	events, err := db.getEvents(address)
 	if err != nil || events == nil || len(events) == 0 {
@@ -849,16 +815,10 @@
 	if err != nil {
 		return nil
 	}
-<<<<<<< HEAD
-	return &types.WatcherAction{
-		Method:     event.Method,
-		DualAction: event.DualAction,
-=======
 	return &types.Watcher{
 		Method:         event.Method,
 		WatcherActions: event.WatcherActions,
 		DualActions:    event.DualActions,
->>>>>>> 342dd449
 	}
 }
 
@@ -1150,260 +1110,4 @@
 		})
 	}
 	return nil
-<<<<<<< HEAD
-=======
-}
-
-type mongoDbBatch struct {
-	db   *Store
-	size int
-}
-
-func newMongoDbBatch(db *Store) *mongoDbBatch {
-	return &mongoDbBatch{db: db}
-}
-
-// Put puts the given key / value to the queue
-func (db *mongoDbBatch) Put(key, value interface{}) error {
-	return db.db.Put(key, value)
-}
-
-// WriteBody stores a block body into the database.
-func (db *mongoDbBatch) WriteBody(hash common.Hash, height uint64, body *types.Body) {
-	db.db.WriteBody(hash, height, body)
-}
-
-// WriteBodyRLP stores an RLP encoded block body into the database.
-func (db *mongoDbBatch) WriteBodyRLP(hash common.Hash, height uint64, rlp rlp.RawValue) {
-	db.db.WriteBodyRLP(hash, height, rlp)
-}
-
-// WriteHeader stores a block header into the database and also stores the hash-
-// to-height mapping.
-func (db *mongoDbBatch) WriteHeader(header *types.Header) {
-	db.db.WriteHeader(header)
-}
-
-// WriteChainConfig writes the chain config settings to the database.
-func (db *mongoDbBatch) WriteChainConfig(hash common.Hash, cfg *types.ChainConfig) {
-	db.db.WriteChainConfig(hash, cfg)
-}
-
-// WriteBlock serializes a block into the database, header and body separately.
-func (db *mongoDbBatch) WriteBlock(block *types.Block) {
-	db.db.WriteBlock(block)
-}
-
-// WriteReceipts stores all the transaction receipts belonging to a block.
-func (db *mongoDbBatch) WriteReceipts(hash common.Hash, height uint64, receipts types.Receipts) {
-	db.db.WriteReceipts(hash, height, receipts)
-}
-
-// WriteCanonicalHash stores the hash assigned to a canonical block height.
-func (db *mongoDbBatch) WriteCanonicalHash(hash common.Hash, height uint64) {
-	db.db.WriteCanonicalHash(hash, height)
-}
-
-// WriteHeadBlockHash stores the head block's hash.
-func (db *mongoDbBatch) WriteHeadBlockHash(hash common.Hash) {
-	db.db.WriteHeadBlockHash(hash)
-}
-
-// WriteHeadHeaderHash stores the hash of the current canonical head header.
-func (db *mongoDbBatch) WriteHeadHeaderHash(hash common.Hash) {
-	db.db.WriteHeadHeaderHash(hash)
-}
-
-// WriteCommit stores a commit into the database.
-func (db *mongoDbBatch) WriteCommit(height uint64, commit *types.Commit) {
-	db.db.WriteCommit(height, commit)
-}
-
-// WriteCommitRLP stores an RLP encoded commit into the database.
-func (db *mongoDbBatch) WriteCommitRLP(height uint64, rlp rlp.RawValue) {
-	db.db.WriteCommitRLP(height, rlp)
-}
-
-func (db *mongoDbBatch) WriteTxLookupEntries(block *types.Block) {
-	db.db.WriteTxLookupEntries(block)
-}
-
-func (db *mongoDbBatch) WriteEvent(smc *types.KardiaSmartcontract) {
-	db.db.WriteEvent(smc)
-}
-
-// Stores a hash into the database.
-func (db *mongoDbBatch) StoreHash(hash *common.Hash) {
-	db.db.StoreHash(hash)
-}
-
-// Stores a tx hash into the database.
-func (db *mongoDbBatch) StoreTxHash(hash *common.Hash) {
-	db.db.StoreTxHash(hash)
-}
-
-// ReadCanonicalHash retrieves the hash assigned to a canonical block height.
-func (db *mongoDbBatch) ReadCanonicalHash(height uint64) common.Hash {
-	return db.db.ReadCanonicalHash(height)
-}
-
-// ReadChainConfig retrieves the consensus settings based on the given genesis hash.
-func (db *mongoDbBatch) ReadChainConfig(hash common.Hash) *types.ChainConfig {
-	return db.db.ReadChainConfig(hash)
-}
-
-// ReadBody retrieves the block body corresponding to the hash.
-func (db *mongoDbBatch) ReadBody(hash common.Hash, height uint64) *types.Body {
-	return db.db.ReadBody(hash, height)
-}
-
-// ReadBodyRLP retrieves the block body (transactions and uncles) in RLP encoding.
-func (db *mongoDbBatch) ReadBodyRLP(hash common.Hash, height uint64) rlp.RawValue {
-	return db.db.ReadBodyRLP(hash, height)
-}
-
-func (db *mongoDbBatch) ReadBlock(logger log.Logger, hash common.Hash, height uint64) *types.Block {
-	return db.db.ReadBlock(logger, hash, height)
-}
-
-// ReadHeaderRLP retrieves a block header in its raw RLP database encoding.
-func (db *mongoDbBatch) ReadHeaderRLP(hash common.Hash, height uint64) rlp.RawValue {
-	return db.ReadHeaderRLP(hash, height)
-}
-
-// ReadHeadBlockHash retrieves the hash of the current canonical head block.
-func (db *mongoDbBatch) ReadHeadBlockHash() common.Hash {
-	return db.db.ReadHeadBlockHash()
-}
-
-// ReadHeadHeaderHash retrieves the hash of the current canonical head header.
-func (db *mongoDbBatch) ReadHeadHeaderHash() common.Hash {
-	return db.db.ReadHeadHeaderHash()
-}
-
-// ReadCommitRLP retrieves the commit in RLP encoding.
-func (db *mongoDbBatch) ReadCommitRLP(height uint64) rlp.RawValue {
-	return db.db.ReadCommitRLP(height)
-}
-
-// ReadBody retrieves the commit at a given height.
-func (db *mongoDbBatch) ReadCommit(height uint64) *types.Commit {
-	return db.db.ReadCommit(height)
-}
-
-// ReadHeaderheight returns the header height assigned to a hash.
-func (db *mongoDbBatch) ReadHeaderHeight(hash common.Hash) *uint64 {
-	return db.db.ReadHeaderHeight(hash)
-}
-
-// ReadHeader retrieves the block header corresponding to the hash.
-func (db *mongoDbBatch) ReadHeader(hash common.Hash, height uint64) *types.Header {
-	return db.db.ReadHeader(hash, height)
-}
-
-// ReadTransaction retrieves a specific transaction from the database, along with
-// its added positional metadata.
-func (db *mongoDbBatch) ReadTransaction(hash common.Hash) (*types.Transaction, common.Hash, uint64, uint64) {
-	return db.db.ReadTransaction(hash)
-}
-
-// Retrieves the positional metadata associated with a dual's event
-// hash to allow retrieving the event by hash.
-func (db *mongoDbBatch) ReadDualEventLookupEntry(hash common.Hash) (common.Hash, uint64, uint64) {
-	return db.db.ReadDualEventLookupEntry(hash)
-}
-
-// Retrieves a specific dual's event from the database, along with
-// its added positional metadata.
-func (db *mongoDbBatch) ReadDualEvent(hash common.Hash) (*types.DualEvent, common.Hash, uint64, uint64) {
-	return db.db.ReadDualEvent(hash)
-}
-
-// ReadHeaderNumber returns the header number assigned to a hash.
-func (db *mongoDbBatch) ReadHeaderNumber(hash common.Hash) *uint64 {
-	return db.db.ReadHeaderNumber(hash)
-}
-
-// ReadReceipts retrieves all the transaction receipts belonging to a block.
-func (db *mongoDbBatch) ReadReceipts(hash common.Hash, number uint64) types.Receipts {
-	return db.db.ReadReceipts(hash, number)
-}
-
-// ReadTxLookupEntry retrieves the positional metadata associated with a transaction
-// hash to allow retrieving the transaction or receipt by hash.
-func (db *mongoDbBatch) ReadTxLookupEntry(hash common.Hash) (common.Hash, uint64, uint64) {
-	return db.db.ReadTxLookupEntry(hash)
-}
-
-func (db *mongoDbBatch) ReadSmartContractAbi(address string) *abi.ABI {
-	return db.db.ReadSmartContractAbi(address)
-}
-
-func (db *mongoDbBatch) ReadEvent(address string, method string) *types.Watcher {
-	return db.db.ReadEvent(address, method)
-}
-
-func (db *mongoDbBatch) ReadEvents(address string) (string, []*types.Watcher) {
-	return db.db.ReadEvents(address)
-}
-
-// Returns true if a hash already exists in the database.
-func (db *mongoDbBatch) CheckHash(hash *common.Hash) bool {
-	return db.db.CheckHash(hash)
-}
-
-// Returns true if a tx hash already exists in the database.
-func (db *mongoDbBatch) CheckTxHash(hash *common.Hash) bool {
-	return db.db.CheckTxHash(hash)
-}
-
-// DeleteBody removes all block body data associated with a hash.
-func (db *mongoDbBatch) DeleteBody(hash common.Hash, height uint64) {
-	db.db.DeleteBody(hash, height)
-}
-
-// DeleteHeader removes all block header data associated with a hash.
-func (db *mongoDbBatch) DeleteHeader(hash common.Hash, height uint64) {
-	db.db.DeleteHeader(hash, height)
-}
-
-// DeleteCanonicalHash removes the number to hash canonical mapping.
-func (db *mongoDbBatch) DeleteCanonicalHash(number uint64) {
-	panic("DeleteCanonicalHash has not implemented yet")
-}
-
-func (db *mongoDbBatch) Has(key interface{}) (bool, error) {
-	return db.db.Has(key)
-}
-
-// Get returns the given key if it's present.
-func (db *mongoDbBatch) Get(key interface{}) (interface{}, error) {
-	return db.db.Get(key)
-}
-
-// Delete deletes the key from the queue and database
-func (db *mongoDbBatch) Delete(key interface{}) error {
-	panic("Not implemented yet")
-}
-
-func (db *mongoDbBatch) NewIterator() iterator.Iterator {
-	panic("Not implemented yet")
-}
-
-func (db *mongoDbBatch) Close() {
-	// Stop the metrics collection to avoid internal database races
-	panic("Not implemented yet")
-}
-
-func (db *mongoDbBatch) Write() error {
-	return nil
-}
-
-func (db *mongoDbBatch) ValueSize() int {
-	return db.size
-}
-
-func (db *mongoDbBatch) Reset() {
-	db.size = 0
->>>>>>> 342dd449
 }