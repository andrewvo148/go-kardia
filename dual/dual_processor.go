package dual

import (
	"github.com/kardiachain/go-kardia/abi"
	bc "github.com/kardiachain/go-kardia/blockchain"
	"github.com/kardiachain/go-kardia/kai/dev"
	"github.com/kardiachain/go-kardia/lib/common"
	"github.com/kardiachain/go-kardia/lib/event"
	"github.com/kardiachain/go-kardia/lib/log"
	"github.com/kardiachain/go-kardia/state"
	"github.com/kardiachain/go-kardia/tool"
	"github.com/kardiachain/go-kardia/types"
	"github.com/kardiachain/go-kardia/vm"

	"crypto/ecdsa"
	"math/big"
	"strings"
)

type DualProcessor struct {
	blockchain        *bc.BlockChain
	smcAddress        *common.Address
	smcABI            *abi.ABI
	smcCallSenderAddr common.Address

	// For when running dual node to Eth network
	ethKardia *EthKardia
	// TODO: add struct when running dual node to Neo

	// Chain head subscription for new blocks.
	chainHeadCh  chan bc.ChainHeadEvent
	chainHeadSub event.Subscription
}

func NewDualProcessor(chain *bc.BlockChain, smcAddr *common.Address, smcABIStr string) (*DualProcessor, error) {
	smcABI, err := abi.JSON(strings.NewReader(smcABIStr))
	if err != nil {
		return nil, err
	}

	processor := &DualProcessor{
		blockchain:        chain,
		smcAddress:        smcAddr,
		smcABI:            &smcABI,
		smcCallSenderAddr: common.HexToAddress("0x7cefC13B6E2aedEeDFB7Cb6c32457240746BAEe5"),

		chainHeadCh: make(chan bc.ChainHeadEvent, 5),
	}

	// Start subscription to blockchain head event.
	processor.chainHeadSub = chain.SubscribeChainHeadEvent(processor.chainHeadCh)

	return processor, nil
}

func (p *DualProcessor) Start() {
	// Start event loop
	go p.loop()
}

func (p *DualProcessor) RegisterEthDualNode(ethKardia *EthKardia) {
	p.ethKardia = ethKardia
}

func (p *DualProcessor) loop() {
	for {
		select {
		case ev := <-p.chainHeadCh:
			if ev.Block != nil {
				// New block
				// TODO(thietn): concurrency improvement. Consider call new go routine, or have height atomic counter.
				p.checkNewBlock(ev.Block)
			}
		case err := <-p.chainHeadSub.Err():
			log.Error("Error while listening to new blocks", "error", err)
			return
		}
	}
}

func (p *DualProcessor) checkNewBlock(block *types.Block) {
	smcUpdate := false
	for _, tx := range block.Transactions() {
		if tx.To() != nil && *tx.To() == *p.smcAddress {
			// New tx that updates smc, check input method for more filter.
			method, err := p.smcABI.MethodById(tx.Data()[0:4])
			if err != nil {
				log.Error("Fail to unpack smc update method in tx", "tx", tx, "error", err)
				return
			}
			log.Info("Detect tx updating smc", "method", method.Name, "Value", tx.Value())
			smcUpdate = true
		}
	}
	if !smcUpdate {
		return
	}
	log.Info("Detect smc update, running VM call to check sending value")

	statedb, err := p.blockchain.StateAt(block.Hash())
	if err != nil {
		log.Error("Error getting block state in dual process", "height", block.Height())
		return
	}

	// Trigger the logic depend on what type of dual node
	// In the future this can be a common interface with a single method
	if p.ethKardia != nil {
		// Eth dual node
		ethSendValue := p.CallKardiaMasterGetEthToSend(p.smcCallSenderAddr, statedb)
		if ethSendValue != nil && ethSendValue.Cmp(big.NewInt(0)) != 0 {
			p.ethKardia.SendEthFromContract(ethSendValue)
		}
	} else {
		// Neo dual node
		neoSendValue := p.CallKardiaMasterGetEthToSend(p.smcCallSenderAddr, statedb)
		if neoSendValue != nil && neoSendValue.Cmp(big.NewInt(0)) != 0 {
			// TODO: create new NEO tx to send NEO
		}

	}

}

func (p *DualProcessor) CallKardiaMasterGetEthToSend(from common.Address, statedb *state.StateDB) *big.Int {
	getEthToSend, err := p.smcABI.Pack("getEthToSend")
	if err != nil {
		log.Error("Fail to pack Kardia smc getEthToSend", "error", err)
		return big.NewInt(0)
	}
	ret, err := callStaticKardiaMasterSmc(from, *p.smcAddress, p.blockchain, getEthToSend, statedb)
	if err != nil {
		log.Error("Error calling master exchange contract", "error", err)
		return big.NewInt(0)
	}
	return new(big.Int).SetBytes(ret)
}

func (p *DualProcessor) CallKardiaMasterGetNeoToSend(from common.Address, statedb *state.StateDB) *big.Int {
	getNeoToSend, err := p.smcABI.Pack("getNeoToSend")
	if err != nil {
		log.Error("Fail to pack Kardia smc getEthToSend", "error", err)
		return big.NewInt(0)
	}
	ret, err := callStaticKardiaMasterSmc(from, *p.smcAddress, p.blockchain, getNeoToSend, statedb)
	if err != nil {
		log.Error("Error calling master exchange contract", "error", err)
		return big.NewInt(0)
	}
	return new(big.Int).SetBytes(ret)
}

// The following function is just call the master smc and return result in bytes format
func callStaticKardiaMasterSmc(from common.Address, to common.Address, blockchain *bc.BlockChain, input []byte, statedb *state.StateDB) (result []byte, err error) {
	context := bc.NewKVMContextFromDualNodeCall(from, blockchain.CurrentHeader(), blockchain)
	vmenv := vm.NewKVM(context, statedb, vm.Config{})
	sender := vm.AccountRef(from)
	ret, _, err := vmenv.StaticCall(sender, to, input, uint64(100000))
	if err != nil {
		return make([]byte, 0), err
	}
	return ret, nil
}

// CreateKardiaMatchAmountTx creates Kardia tx to report new matching amount from Eth/Neo network.
// type = 1: ETH
// type = 2: NEO
<<<<<<< HEAD
func CallKardiaMasterMatchAmount(senderKey *ecdsa.PrivateKey, statedb *state.StateDB, quantity *big.Int, matchType int) *types.Transaction{
=======
func CreateKardiaMatchAmountTx(senderKey *ecdsa.PrivateKey, statedb *state.StateDB, quantity int, matchType int) *types.Transaction {
>>>>>>> 34b7ad32
	masterSmcAddr := dev.GetContractAddressAt(2)
	masterSmcAbi := dev.GetContractAbiByAddress(masterSmcAddr.String())
	kABI, err := abi.JSON(strings.NewReader(masterSmcAbi))

	if err != nil {
		log.Error("Error reading abi", "err", err)
	}
	var getAmountToSend []byte
	if matchType == 1 {
<<<<<<< HEAD
		getAmountToSend, err = abi.Pack("matchEth", quantity)
	} else {
		getAmountToSend, err = abi.Pack("matchNeo", quantity)
	}

	if err != nil {
		log.Error("Error getting abi", "error", err, "address", masterSmcAddr)

	}
	return CallUpdateKardiaMasterSmc(senderKey, masterSmcAddr, getAmountToSend, statedb)
}

// Call to remove amount of ETH / NEO on master smc
// type = 1: ETH
// type = 2: NEO

func CallKardiaMasterRemoveAmount(senderKey *ecdsa.PrivateKey, statedb *state.StateDB, quantity *big.Int, matchType int) *types.Transaction{
	masterSmcAddr := dev.GetContractAddressAt(2)
	masterSmcAbi := dev.GetContractAbiByAddress(masterSmcAddr.String())
	abi, err := abi.JSON(strings.NewReader(masterSmcAbi))

	if err != nil {
		log.Error("Error reading abi", "err", err)
	}
	var getAmountToSend []byte
	if matchType == 1 {
		getAmountToSend, err = abi.Pack("removeEth", quantity)
	} else {
		getAmountToSend, err = abi.Pack("removeNeo", quantity)
=======
		getAmountToSend, err = kABI.Pack("matchEth", big.NewInt(int64(quantity)))
	} else {
		getAmountToSend, err = kABI.Pack("matchNeo", big.NewInt(int64(quantity)))
>>>>>>> 34b7ad32
	}

	if err != nil {
		log.Error("Error getting abi", "error", err, "address", masterSmcAddr)

	}
	return tool.GenerateSmcCall(senderKey, masterSmcAddr, getAmountToSend, statedb)
}<|MERGE_RESOLUTION|>--- conflicted
+++ resolved
@@ -165,11 +165,7 @@
 // CreateKardiaMatchAmountTx creates Kardia tx to report new matching amount from Eth/Neo network.
 // type = 1: ETH
 // type = 2: NEO
-<<<<<<< HEAD
-func CallKardiaMasterMatchAmount(senderKey *ecdsa.PrivateKey, statedb *state.StateDB, quantity *big.Int, matchType int) *types.Transaction{
-=======
-func CreateKardiaMatchAmountTx(senderKey *ecdsa.PrivateKey, statedb *state.StateDB, quantity int, matchType int) *types.Transaction {
->>>>>>> 34b7ad32
+func CreateKardiaMatchAmountTx(senderKey *ecdsa.PrivateKey, statedb *state.StateDB, quantity *big.Int, matchType int) *types.Transaction {
 	masterSmcAddr := dev.GetContractAddressAt(2)
 	masterSmcAbi := dev.GetContractAbiByAddress(masterSmcAddr.String())
 	kABI, err := abi.JSON(strings.NewReader(masterSmcAbi))
@@ -179,24 +175,23 @@
 	}
 	var getAmountToSend []byte
 	if matchType == 1 {
-<<<<<<< HEAD
-		getAmountToSend, err = abi.Pack("matchEth", quantity)
+		getAmountToSend, err = kABI.Pack("matchEth", quantity)
 	} else {
-		getAmountToSend, err = abi.Pack("matchNeo", quantity)
+		getAmountToSend, err = kABI.Pack("matchNeo", quantity)
 	}
 
 	if err != nil {
 		log.Error("Error getting abi", "error", err, "address", masterSmcAddr)
 
 	}
-	return CallUpdateKardiaMasterSmc(senderKey, masterSmcAddr, getAmountToSend, statedb)
+	return tool.GenerateSmcCall(senderKey, masterSmcAddr, getAmountToSend, statedb)
 }
 
 // Call to remove amount of ETH / NEO on master smc
 // type = 1: ETH
 // type = 2: NEO
 
-func CallKardiaMasterRemoveAmount(senderKey *ecdsa.PrivateKey, statedb *state.StateDB, quantity *big.Int, matchType int) *types.Transaction{
+func CreateKardiaRemoveAmountTx(senderKey *ecdsa.PrivateKey, statedb *state.StateDB, quantity *big.Int, matchType int) *types.Transaction{
 	masterSmcAddr := dev.GetContractAddressAt(2)
 	masterSmcAbi := dev.GetContractAbiByAddress(masterSmcAddr.String())
 	abi, err := abi.JSON(strings.NewReader(masterSmcAbi))
@@ -204,21 +199,16 @@
 	if err != nil {
 		log.Error("Error reading abi", "err", err)
 	}
-	var getAmountToSend []byte
+	var amountToRemove []byte
 	if matchType == 1 {
-		getAmountToSend, err = abi.Pack("removeEth", quantity)
+		amountToRemove, err = abi.Pack("removeEth", quantity)
 	} else {
-		getAmountToSend, err = abi.Pack("removeNeo", quantity)
-=======
-		getAmountToSend, err = kABI.Pack("matchEth", big.NewInt(int64(quantity)))
-	} else {
-		getAmountToSend, err = kABI.Pack("matchNeo", big.NewInt(int64(quantity)))
->>>>>>> 34b7ad32
+		amountToRemove, err = abi.Pack("removeNeo", quantity)
 	}
 
 	if err != nil {
 		log.Error("Error getting abi", "error", err, "address", masterSmcAddr)
 
 	}
-	return tool.GenerateSmcCall(senderKey, masterSmcAddr, getAmountToSend, statedb)
-}+	return tool.GenerateSmcCall(senderKey, masterSmcAddr, amountToRemove, statedb)
+}
