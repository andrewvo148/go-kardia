--- conflicted
+++ resolved
@@ -21,19 +21,15 @@
 import (
 	"encoding/json"
 	"fmt"
-<<<<<<< HEAD
 	"math"
 	"math/big"
 	"strconv"
 	"strings"
-=======
 	"github.com/kardiachain/go-kardia/ksml"
 	message2 "github.com/kardiachain/go-kardia/ksml/proto"
 	"github.com/kardiachain/go-kardia/mainchain/tx_pool"
->>>>>>> 342dd449
 	"time"
 
-	"github.com/kardiachain/go-kardia/mainchain/tx_pool"
 
 	"github.com/golang/protobuf/jsonpb"
 	dualMsg "github.com/kardiachain/go-kardia/dualnode/message"
@@ -50,250 +46,6 @@
 	DUAL_MSG    = "DUAL_MSG"
 )
 
-<<<<<<< HEAD
-// TODO: note that when we have dynamic method, these values will be moved to smartcontract or anything that can handle this case.
-var AvailableExchangeType = map[string]bool{
-	configs.TRON: true,
-	configs.NEO:  true,
-	configs.ETH:  true,
-}
-
-var MaximumGasToCallStaticFunction = uint(4000000)
-var errAbiNotFound = errors.New("ABI not found")
-var errAmountLessThanOne = errors.New("Amount is less than one to send")
-var errInvalidExchangeRate = errors.New("Invalid exchange rate")
-var errInvalidSourceMatchAmount = errors.New("Invalid source for match amount tx")
-var errErrorConvertRateFloat = errors.New("Error to convert rate to float")
-var TenPoweredBySixFloat = big.NewFloat(float64(math.Pow10(6)))
-var TenPoweredByEight = big.NewInt(1).Exp(big.NewInt(10), big.NewInt(8), nil)
-var TenPoweredByTen = big.NewInt(1).Exp(big.NewInt(10), big.NewInt(10), nil)
-var TenPoweredByTenFloat = big.NewFloat(float64(math.Pow10(10)))
-var TenPoweredByTwelve = big.NewInt(1).Exp(big.NewInt(10), big.NewInt(12), nil)
-var TenPoweredByTwelveFloat = big.NewFloat(float64(math.Pow10(12)))
-
-type MatchedRequest struct {
-	MatchedRequestID *big.Int `abi:"matchedRequestID"`
-	DestAddress      string   `abi:"destAddress"`
-	SendAmount       *big.Int `abi:"sendAmount"`
-}
-
-// The following function is just call the master smc and return result in bytes format
-func CallStaticKardiaMasterSmc(from common.Address, to common.Address, bc base.BaseBlockChain, input []byte, statedb *state.StateDB) (result []byte, err error) {
-	context := vm.NewKVMContextFromDualNodeCall(from, bc.CurrentHeader(), bc)
-	vmenv := kvm.NewKVM(context, statedb, kvm.Config{})
-	sender := kvm.AccountRef(from)
-	ret, _, err := vmenv.StaticCall(sender, to, input, uint64(MaximumGasToCallStaticFunction))
-	if err != nil {
-		return make([]byte, 0), err
-	}
-	return ret, nil
-}
-
-// CallGetRate calls to Kardia exchange contract to get rate of a specific pair, return from amount and to amount
-func CallGetRate(smc common.Address, kAbi abi.ABI, fromType string, toType string, bc base.BaseBlockChain, statedb *state.StateDB) (fromAmount *big.Int, receivedAmount *big.Int, err error) {
-
-	senderAddr := bc.Config().BaseAccount.Address
-	getRateInput, err := kAbi.Pack("getRate", fromType, toType)
-	if err != nil {
-		log.Error("Error packing get rate input", "err", err)
-		// get default rate if error is thrown
-		return configs.GetRateFromType(fromType), configs.GetRateFromType(toType), err
-	}
-
-	result, err := CallStaticKardiaMasterSmc(senderAddr, smc, bc, getRateInput, statedb)
-	if err != nil {
-		log.Error("Error call get rate", "err", err)
-		// get default rate if error is thrown
-		return configs.GetRateFromType(fromType), configs.GetRateFromType(toType), err
-	}
-
-	// init a rateStruct based on returned type from smart contract
-	var rateStruct struct {
-		FromAmount     *big.Int
-		ReceivedAmount *big.Int
-	}
-	err = kAbi.Unpack(&rateStruct, "getRate", result)
-	if err != nil {
-		log.Error("Error unpack rate result", "err", err)
-		// get default rate if error is thrown
-		return configs.GetRateFromType(fromType), configs.GetRateFromType(toType), err
-	}
-	return rateStruct.FromAmount, rateStruct.ReceivedAmount, nil
-}
-
-// Creates a Kardia tx to report new matching amount from Eth/Neo/TRX network, return nil in case of any error occurs
-func CreateKardiaMatchAmountTx(txPool *tx_pool.TxPool, smc common.Address, kAbi abi.ABI, quantity *big.Int, sourceAddress string,
-	destinationAddress string, source string, destination string, hash string, bc base.BaseBlockChain) (*types.Transaction, error) {
-
-	statedb := txPool.State()
-	// check if source and destination types are valid or not.
-	if !AvailableExchangeType[source] || !AvailableExchangeType[destination] {
-		return nil, fmt.Errorf("invalid type")
-	}
-
-	var matchInput []byte
-	timestamp := big.NewInt(time.Now().Unix())
-	temp := big.NewInt(1)
-	fromAmount, toAmount, err := CallGetRate(smc, kAbi, source, destination, bc, statedb)
-	if err != nil {
-		return nil, errInvalidExchangeRate
-	}
-
-	var convertedAmount *big.Int
-
-	// unit of ordered amount will be based on the type which has smaller unit based.
-	// for eg: int ETH-NEO, NEO has 10^8 while ETH has 10^18, hence the order amount will be based on NEO
-	log.Info("Prepare for convert amount", "source", source, "destination", destination,
-		"fromAmount", fromAmount, "toAmount", toAmount, "quantity", quantity)
-
-	if fromAmount.Cmp(big.NewInt(0)) == 0 || toAmount.Cmp(big.NewInt(0)) == 0 {
-		log.Error("Invalid exchange rate", "source", source, "destination", destination,
-			"fromAmount", fromAmount, "toAmount", toAmount)
-		return nil, errInvalidExchangeRate
-	}
-	switch source {
-	case configs.ETH:
-		convertedAmount = temp.Mul(quantity, fromAmount)
-		convertedAmount = temp.Div(convertedAmount, toAmount)
-
-		if destination == configs.NEO {
-			convertedAmount = temp.Div(convertedAmount, TenPoweredByTen)
-		} else if destination == configs.TRON {
-			convertedAmount = temp.Div(convertedAmount, TenPoweredByTwelve)
-		}
-	case configs.NEO:
-		if destination == configs.ETH {
-			convertedAmount = temp.Mul(quantity, TenPoweredByEight)
-		} else if destination == configs.TRON {
-			// Convert rate to float
-			rateFloat, err := ToRateFloat(fromAmount, toAmount, 6)
-			if err != nil {
-				log.Error("Error to convert rate to float", "error", err, "fromAmount", fromAmount, "toAmount", toAmount)
-				return nil, errErrorConvertRateFloat
-			}
-			rateInt, _ := big.NewFloat(1).Mul(big.NewFloat(rateFloat), TenPoweredBySixFloat).Int64()
-			convertedAmount = temp.Mul(big.NewInt(rateInt), quantity)
-		}
-	case configs.TRON:
-		// currently TRON has smallest unit, therefore no need to calculate anything here.
-		convertedAmount = quantity
-	default:
-		log.Error("Invalid source for match amount tx", "src", source)
-		return nil, errInvalidSourceMatchAmount
-	}
-
-	log.Info("AddOrderFunction", "fromType", source, "toType", destination, "srcAddress", sourceAddress,
-		"destAddress", destinationAddress, "originalTx", hash, "quantity", convertedAmount.String(), "timestamp", timestamp)
-
-	matchInput, err = kAbi.Pack(configs.AddOrderFunction, source, destination, sourceAddress,
-		destinationAddress, hash, convertedAmount, timestamp)
-
-	if err != nil {
-		log.Error("Error packing abi", "error", err, "address")
-		return nil, err
-	}
-	return tool.GenerateSmcCall(&bc.Config().BaseAccount.PrivateKey, smc, matchInput, txPool, false), nil
-}
-
-func ToRateFloat(fromAmount *big.Int, toAmount *big.Int, precision int) (float64, error) {
-	rateFloat := float64(fromAmount.Int64()) / float64(toAmount.Int64())
-	format := "%." + strconv.Itoa(precision) + "f"
-	rateRound, err := strconv.ParseFloat(fmt.Sprintf(format, rateFloat), 64)
-	if err != nil {
-		return 0, err
-	}
-	return rateRound, nil
-}
-
-func CallKardiGetMatchingResultByTxId(from common.Address, bc base.BaseBlockChain, statedb *state.StateDB, originalTx string) (string, error) {
-	masterSmcAddr := configs.GetContractAddressAt(configs.KardiaNewExchangeSmcIndex)
-	masterSmcAbi := configs.GetContractAbiByAddress(masterSmcAddr.String())
-	kABI, err := abi.JSON(strings.NewReader(masterSmcAbi))
-	if err != nil {
-		log.Error("Error reading abi", "err", err)
-		return "", err
-	}
-	var getMatchingResultByTxId []byte
-	log.Info("CallKardiaGetMatchingResultByTxId", "originalTx", originalTx)
-	getMatchingResultByTxId, err = kABI.Pack("getMatchingResult", originalTx)
-	if err != nil {
-		log.Error("Error getting abi", "error", err, "address", masterSmcAddr)
-		return "", err
-	}
-	result, err := CallStaticKardiaMasterSmc(from, masterSmcAddr, bc, getMatchingResultByTxId, statedb)
-	if err != nil {
-		log.Error("Error getMatchingResult", "err", err)
-		return "", err
-	}
-	var matchingResult struct {
-		Results string
-	}
-	err = kABI.Unpack(&matchingResult, "getMatchingResult", result)
-	if err != nil {
-		log.Error("Error unpack getMatchingResult", "err", err)
-		return "", err
-	}
-	return matchingResult.Results, nil
-}
-
-func UpdateKardiaTx(txPool *tx_pool.TxPool, smartContract common.Address, kAbi abi.ABI, originalTx string, tx string, privateKey ecdsa.PrivateKey) (*types.Transaction, error) {
-	completeInput, err := kAbi.Pack(configs.UpdateKardiaTx, originalTx, tx)
-	if err != nil {
-		log.Error("Failed to pack updateKardiaTx", "originalTx", originalTx, "err", err)
-		return nil, err
-	}
-	return tool.GenerateSmcCall(&privateKey, smartContract, completeInput, txPool, true), nil
-}
-
-// CreateForwardRequestTx creates tx call to Kardia candidate exchange contract to forward a candidate request to another
-// external chain
-func CreateForwardRequestTx(email string, fromOrgId string, toOrgId string, txPool *tx_pool.TxPool) (*types.Transaction, error) {
-	exchangeSmcAddr, exchangeSmcAbi := configs.GetContractDetailsByIndex(configs.KardiaCandidateExchangeSmcIndex)
-	if exchangeSmcAbi == "" {
-		return nil, errAbiNotFound
-	}
-	kAbi, err := abi.JSON(strings.NewReader(exchangeSmcAbi))
-	if err != nil {
-		return nil, err
-	}
-	requestInfoInput, err := kAbi.Pack(configs.KardiaForwardRequestFunction, email, fromOrgId, toOrgId)
-	if err != nil {
-		return nil, err
-	}
-	return tool.GenerateSmcCall(GetPrivateKeyToCallKardiaSmc(), exchangeSmcAddr, requestInfoInput, txPool, false), nil
-}
-
-// CreateForwardResponseTx creates tx call to Kardia candidate exchange contract to fulfill a candidate info request
-// from external private chain, receiving private chain will catch the event fired from Kardia exchange contract to process
-// candidate info
-func CreateForwardResponseTx(email string, response string, fromOrgId string, toOrgId string,
-	txPool *tx_pool.TxPool) (*types.Transaction, error) {
-	exchangeSmcAddr, exchangeSmcAbi := configs.GetContractDetailsByIndex(configs.KardiaCandidateExchangeSmcIndex)
-	if exchangeSmcAbi == "" {
-		return nil, errAbiNotFound
-	}
-	kAbi, err := abi.JSON(strings.NewReader(exchangeSmcAbi))
-	if err != nil {
-		return nil, err
-	}
-	requestInfoInput, err := kAbi.Pack(configs.KardiaForwardResponseFunction, email, response, fromOrgId, toOrgId)
-	if err != nil {
-		return nil, err
-	}
-	return tool.GenerateSmcCall(GetPrivateKeyToCallKardiaSmc(), exchangeSmcAddr, requestInfoInput, txPool, false), nil
-}
-
-// Return a common private key to call to Kardia smc from dual node
-func GetPrivateKeyToCallKardiaSmc() *ecdsa.PrivateKey {
-	addrKeyBytes, _ := hex.DecodeString(configs.KardiaPrivKeyToCallSmc)
-	addrKey := crypto.ToECDSAUnsafe(addrKeyBytes)
-	return addrKey
-}
-
-func IsNilOrEmpty(data []byte) bool { return data == nil || string(data) == "" }
-
-=======
->>>>>>> 342dd449
 // PublishMessage publishes message to 0MQ based on given endpoint, topic
 func PublishMessage(endpoint, topic string, message dualMsg.TriggerMessage) error {
 	pub, _ := zmq4.NewSocket(zmq4.PUB)
@@ -524,279 +276,4 @@
 	}
 	log.Info("Added to dual event pool successfully", "eventHash", signedEvent.Hash().String())
 	return nil
-<<<<<<< HEAD
-}
-
-// Release create release-assets event, txId is kardiaTxId which is used for callback method.
-// create NewEvent here to make sure only proposer can submit event to target chain
-func Release(proxy base.BlockChainAdapter, smc common.Address, kAbi abi.ABI, receiver, txId, amount string) error {
-
-	if proxy.KardiaBlockChain().Config().BaseAccount == nil {
-		return fmt.Errorf("BaseAccount is nil")
-	}
-	senderAddr := proxy.KardiaBlockChain().Config().BaseAccount.Address
-	// get target chain contract address
-	input, err := kAbi.Pack(configs.GetAddressFromType, proxy.Name())
-	if err != nil {
-		return err
-	}
-	result, err := CallStaticKardiaMasterSmc(senderAddr, smc, proxy.KardiaBlockChain(), input, proxy.KardiaTxPool().State())
-
-	var smartContract string
-	err = kAbi.Unpack(&smartContract, configs.GetAddressFromType, result)
-	if err != nil {
-		return err
-	}
-
-	// publish released data to zeroMQ
-	// create a triggeredMessage and send it through ZeroMQ with topic KARDIA_CALL
-	triggerMessage := dualMsg.TriggerMessage{
-		ContractAddress: smartContract,
-		MethodName:      configs.ExternalReleaseFunction,
-		Params:          []string{receiver, amount},
-		CallBacks: []*dualMsg.TriggerMessage{
-			{
-				ContractAddress: smc.Hex(),
-				MethodName:      configs.UpdateTargetTx,
-				Params: []string{
-					// original tx, callback will be called after dual finish execute method,
-					// txid after dual finish executing will be appended
-					// callback method will be sent through 0MQ with DUAL_CALL topic
-					txId,
-				},
-			},
-		},
-	}
-
-	// Create KARDIA_CALL event
-	proxy.Logger().Info("Publishing triggerMessage to event", "triggerMessage", triggerMessage.String())
-
-	// Marshaling triggerMessage to byte array and put it to extraData
-	//extraData := make([][]byte, 1)
-	//buffer := &bytes.Buffer{}
-	//marshaller := jsonpb.Marshaler{}
-	//err = marshaller.Marshal(buffer, &triggerMessage)
-	//if err != nil {
-	//	return err
-	//}
-	//extraData[0] = buffer.Bytes()
-	//txHash := common.HexToHash(txId)
-	//blockHeight := proxy.DualBlockChain().CurrentBlock().Height()
-	//return NewEvent(proxy, blockHeight, KARDIA_CALL, big.NewInt(0), extraData, txHash, KARDIA_CALL, false)
-	return PublishMessage(proxy.PublishedEndpoint(), KARDIA_CALL, triggerMessage)
-}
-
-// KardiaCall receives event from submitTx and publish message to Target chain.
-func KardiaCall(proxy base.BlockChainAdapter, event *types.EventData) error {
-
-	// ExtData must have length = 1 and first element must not be nil
-	if len(event.Data.ExtData) != 1 || event.Data.ExtData == nil {
-		return fmt.Errorf("extData is invalid or empty in KardiaCall")
-	}
-
-	// unmarshal byte array data from ExtData
-	unmarshaler := jsonpb.Unmarshaler{}
-	reader := bytes.NewReader(event.Data.ExtData[0])
-	triggerMessage := dualMsg.TriggerMessage{}
-	err := unmarshaler.Unmarshal(reader, &triggerMessage)
-	if err != nil {
-		proxy.Logger().Error("Error while unmarshaling triggerMessage from EventData", "err", err)
-		return err
-	}
-
-	return PublishMessage(proxy.PublishedEndpoint(), KARDIA_CALL, triggerMessage)
-}
-
-// getKardiaSmcAndAbiFromDual gets internal chain smart contract and abi from external chain dual action
-// NOTE: dual action must be unique in KSML.
-func getKardiaSmcAndAbiFromDual(proxy base.BlockChainAdapter, dualAction string) (string, *abi.ABI) {
-	externalDb := proxy.DualBlockChain().DB()
-	internalDb := proxy.KardiaBlockChain().DB()
-
-	// get external smc from dual Action
-	externalSmc, _ := externalDb.ReadSmartContractFromDualAction(dualAction)
-	if externalSmc == "" {
-		return "", nil
-	}
-
-	// get external watched event from externalSmc
-	actions := externalDb.ReadEvents(externalSmc)
-	if len(actions) == 0 {
-		return "", nil
-	}
-
-	var smartContract string
-	var kAbi *abi.ABI
-
-	// find master smart contract
-	for _, action := range actions {
-		smartContract, kAbi = internalDb.ReadSmartContractFromDualAction(action.DualAction)
-		if kAbi != nil {
-			break
-		}
-	}
-	return smartContract, kAbi
-}
-
-// HandleAddOrderFunction handles event.data.txMethod = AddOrderFunction.
-// This function is used in all proxy in SubmitTx function.
-// This is step before releasing coin to external chain (TRX, NEO, ETH).
-func HandleAddOrderFunction(proxy base.BlockChainAdapter, event *types.EventData) error {
-	if len(event.Data.ExtData) != configs.ExchangeV2NumOfExchangeDataField {
-		return configs.ErrInsufficientExchangeData
-	}
-	if proxy.KardiaBlockChain().Config().BaseAccount == nil {
-		return fmt.Errorf("BaseAccount is nil")
-	}
-	stateDB := proxy.KardiaTxPool().State()
-	senderAddr := proxy.KardiaBlockChain().Config().BaseAccount.Address
-	originalTx := string(event.Data.ExtData[configs.ExchangeV2OriginalTxIdIndex])
-	fromType := string(event.Data.ExtData[configs.ExchangeV2SourcePairIndex])
-	toType := string(event.Data.ExtData[configs.ExchangeV2DestPairIndex])
-
-	// get kardia smc and abi from external dual action name
-	smc, kAbi := getKardiaSmcAndAbiFromDual(proxy, event.Action.Name)
-	if smc == "" || kAbi == nil {
-		return fmt.Errorf("cannot find internal smc and abi for dualAction %v", event.Action.Name)
-	}
-
-	// encode smc
-	smartContract := common.HexToAddress(smc)
-
-	fromAmount, toAmount, err := CallGetRate(smartContract, *kAbi, fromType, toType, proxy.KardiaBlockChain(), stateDB)
-	if err != nil {
-		return err
-	}
-
-	// We get all releasable orders which are matched with newly added order
-	releases, err := CallKardiGetMatchingResultByTxId(
-		senderAddr,
-		proxy.KardiaBlockChain(),
-		stateDB,
-		originalTx)
-	if err != nil {
-		return err
-	}
-	proxy.Logger().Info("Release info", "release", releases, "sender", senderAddr.Hex(), "originalTx", originalTx,
-		"fromType", fromType, "toType", toType, "fromAmount", fromAmount, "toAmount", toAmount)
-
-	if releases != "" {
-		fields := strings.Split(releases, configs.ExchangeV2ReleaseFieldsSeparator)
-		if len(fields) != 4 {
-			proxy.Logger().Error("Invalid number of field", "release", releases)
-			return errors.New("invalid number of field for release")
-		}
-		arrTypes := strings.Split(fields[configs.ExchangeV2ReleaseToTypeIndex], configs.ExchangeV2ReleaseValuesSepatator)
-		arrAddresses := strings.Split(fields[configs.ExchangeV2ReleaseAddressesIndex], configs.ExchangeV2ReleaseValuesSepatator)
-		arrAmounts := strings.Split(fields[configs.ExchangeV2ReleaseAmountsIndex], configs.ExchangeV2ReleaseValuesSepatator)
-		arrTxIds := strings.Split(fields[configs.ExchangeV2ReleaseTxIdsIndex], configs.ExchangeV2ReleaseValuesSepatator)
-
-		for i, t := range arrTypes {
-			proxy.Logger().Error("start release", "type", t, "proxy", proxy.Name())
-			if proxy.Name() != t {
-				continue
-			}
-
-			if arrAmounts[i] == "" || arrAddresses[i] == "" || arrTxIds[i] == "" {
-				proxy.Logger().Error("Missing release info", "matchedTxId", arrTxIds[i], "field", i, "releases", releases)
-				continue
-			}
-			log.Info("Release info", "type", t, "address", arrAddresses[i], "amount", arrAmounts[i], "matchedTxId", arrTxIds[i])
-
-			if t == configs.TRON || t == configs.NEO || t == configs.ETH {
-				address := arrAddresses[i]
-				amount, err1 := strconv.ParseInt(arrAmounts[i], 10, 64) //big.NewInt(0).SetString(arrAmounts[i], 10)
-				proxy.Logger().Info("Amount from smc", "amount", amount, "in string", arrAmounts[i])
-				if err1 != nil {
-					log.Error("Error parse amount from smc", "amount", arrAmounts[i])
-					continue
-				}
-				// Get rate base on the dual node exchange
-				if t != fromType { //neo != eth
-					tempFromAmount := fromAmount
-					fromAmount = toAmount
-					toAmount = tempFromAmount
-				} else {
-					fromType = toType
-				}
-
-				var (
-					releasedAmount *big.Int
-					err            error
-				)
-
-				switch t {
-				case configs.TRON:
-					// TRON is the smallest unit then do nothing with it
-					releasedAmount = big.NewInt(amount)
-				case configs.NEO:
-					releasedAmount, err = CalculateReleasedAmountFromNeo(t, amount, fromAmount, toAmount, fromType)
-				case configs.ETH:
-					releasedAmount, err = CalculateReleasedAmountToEth(amount, fromAmount, toAmount, fromType)
-				}
-
-				if err != nil {
-					proxy.Logger().Error(fmt.Sprintf("Error while calculating released amount from %v", t), "originalTxId", originalTx, "err", err, "amount", releasedAmount)
-					return err
-				}
-
-				if err := Release(proxy, smartContract, *kAbi, address, arrTxIds[i], releasedAmount.String()); err != nil {
-					proxy.Logger().Error("Error when releasing", "err", err.Error())
-					return err
-				}
-			}
-		}
-	}
-	log.Info("There is no matched result for tx", "originalTxId", originalTx)
-	return nil
-}
-
-// CalculateReleasedAmountFromNeo calculates released amount from NEO to others chain
-// NOTE: this func is only used for DEX case
-func CalculateReleasedAmountFromNeo(releaseType string, amount int64, fromAmount, toAmount *big.Int, fromType string) (*big.Int, error) {
-	var releasedAmount *big.Int
-	if fromType == configs.ETH {
-		// Divide amount from smart contract by 10^8 to get base NEO amount to release
-		releasedAmount = big.NewInt(amount).Div(big.NewInt(amount), TenPoweredByEight)
-	} else {
-		// fromType is TRON
-		// Calculate the releasedAmount based on the rate (fromAmount, toAmount)
-		releaseByFloat := big.NewFloat(float64(amount))
-		releaseByFloat = releaseByFloat.Mul(releaseByFloat, new(big.Float).SetInt(toAmount))
-		releaseByFloat = releaseByFloat.Quo(releaseByFloat, new(big.Float).SetInt(fromAmount))
-		// divide by 10^6 to get normal number
-		releaseByFloat = releaseByFloat.Quo(releaseByFloat, TenPoweredBySixFloat)
-		temp, _ := releaseByFloat.Float64()
-		releasedAmount = big.NewInt(int64(math.Round(temp)))
-	}
-	// don't release  NEO if quantity < 1
-	if releaseType == configs.NEO && releasedAmount.Cmp(big.NewInt(1)) < 0 {
-		return nil, errAmountLessThanOne
-	}
-	return releasedAmount, nil
-}
-
-// CalculateReleasedAmountToEth calculates released amount from others dual node to ETH
-// NOTE: this func is only used for DEX case
-func CalculateReleasedAmountToEth(amount int64, fromAmount, toAmount *big.Int, fromType string) (*big.Int, error) {
-	// Calculate the released amount by wei
-	convertedAmount := big.NewFloat(float64(amount))
-	convertedAmount = convertedAmount.Quo(convertedAmount, new(big.Float).SetInt(fromAmount))
-	convertedAmount = convertedAmount.Mul(convertedAmount, new(big.Float).SetInt(toAmount))
-	switch fromType {
-	case configs.NEO:
-		// if fromType is NEO then convert from NEO unit (10^8) to 10^18
-		convertedAmount = big.NewFloat(float64(1)).Mul(convertedAmount, TenPoweredByTenFloat)
-		temp, _ := convertedAmount.Float64()
-		return big.NewInt(int64(math.Round(temp))), nil
-	case configs.TRON:
-		// if fromType is TRON then convert from TRON unit (10^6) to 10^18
-		convertedAmount = big.NewFloat(float64(1)).Mul(convertedAmount, TenPoweredByTwelveFloat)
-		temp, _ := convertedAmount.Float64()
-		return big.NewInt(int64(math.Round(temp))), nil
-	default:
-		return nil, fmt.Errorf("invalid fromType %v", fromType)
-	}
-=======
->>>>>>> 342dd449
 }