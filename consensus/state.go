--- conflicted
+++ resolved
@@ -22,10 +22,6 @@
 	"bytes"
 	"errors"
 	"fmt"
-<<<<<<< HEAD
-	"github.com/ethereum/go-ethereum/common"
-=======
->>>>>>> 70c8ebc7
 	"github.com/kardiachain/go-kardia/kai/base"
 	"github.com/kardiachain/go-kardia/kvm"
 	"math/big"
@@ -1230,40 +1226,11 @@
 
 	fail.Fail() // XXX
 
-<<<<<<< HEAD
-=======
-	// Save block.
-	if cs.blockOperations.Height() < block.Height() {
-
-		// Verifies that the block txs were already executed and committed to storage.
-		// If the new block state is not found in storage, execute & commit txs.
-		err := cs.blockOperations.CommitBlockTxsIfNotFound(block)
-		if err != nil {
-			cs.logger.Error("Failure to commit txs in finalizeCommit", "err", err)
-		}
-
-		// NOTE: the seenCommit is local justification to commit this block,
-		// but may differ from the LastCommit included in the next block
-		precommits := cs.Votes.Precommits(cs.CommitRound.Int32())
-		seenCommit := precommits.MakeCommit()
-		cs.logger.Trace("Save new block", "block", block.Height(), "seenCommit", seenCommit)
-		cs.blockOperations.SaveBlock(block, seenCommit)
-	} else {
-		// Happens during replay if we already saved the block but didn't commit
-		cs.logger.Info("Calling finalizeCommit on already stored block", "height", block.Height())
-	}
-
-	fail.Fail() // XXX
-
-	var err error
-
->>>>>>> 70c8ebc7
 	// Create a copy of the state for staging and an event cache for txs.
 	stateCopy := cs.state.Copy()
 
 	// Execute and commit the block, update and save the state, and update the mempool.
 	// NOTE The block.AppHash wont reflect these txs until the next block.
-<<<<<<< HEAD
 	var err error
 	stateCopy, err = ApplyBlock(
 		cs.logger,
@@ -1273,9 +1240,6 @@
 		block,
 		cs.blockOperations.Blockchain(),
 	)
-=======
-	stateCopy, err = ApplyBlock(cs.logger, stateCopy, block.BlockID(), block, cs.blockOperations.Blockchain())
->>>>>>> 70c8ebc7
 	if err != nil {
 		cs.logger.Error("Error on ApplyBlock. Did the application crash? Please restart node", "err", err)
 		err := cmn.Kill()
@@ -1284,7 +1248,6 @@
 		}
 		return
 	}
-<<<<<<< HEAD
 
 	// Save block.
 	if cs.blockOperations.Height() < block.Height() {
@@ -1298,8 +1261,6 @@
 		cs.logger.Info("Calling finalizeCommit on already stored block", "height", block.Height())
 	}
 
-=======
->>>>>>> 70c8ebc7
 	fail.Fail() // XXX
 
 	// NewHeightStep!
@@ -1541,11 +1502,7 @@
 	//namdoh@ LastResultsHash []byte
 
 	// The latest AppHash we've received from calling abci.Commit()
-<<<<<<< HEAD
-	AppHash common.Hash
-=======
-	//namdoh@ AppHash []byte
->>>>>>> 70c8ebc7
+	AppHash cmn.Hash
 }
 
 // Copy makes a copy of the State for mutating.
@@ -1567,11 +1524,7 @@
 		PrefetchedFutureValidators:  futureVals,
 		LastHeightValidatorsChanged: state.LastHeightValidatorsChanged,
 
-<<<<<<< HEAD
 		AppHash: state.AppHash,
-=======
-		//namdoh@ AppHash: state.AppHash,
->>>>>>> 70c8ebc7
 
 		//namdoh@ LastResultsHash: state.LastResultsHash,
 	}
