/*
 *  Copyright 2018 KardiaChain
 *  This file is part of the go-kardia library.
 *
 *  The go-kardia library is free software: you can redistribute it and/or modify
 *  it under the terms of the GNU Lesser General Public License as published by
 *  the Free Software Foundation, either version 3 of the License, or
 *  (at your option) any later version.
 *
 *  The go-kardia library is distributed in the hope that it will be useful,
 *  but WITHOUT ANY WARRANTY; without even the implied warranty of
 *  MERCHANTABILITY or FITNESS FOR A PARTICULAR PURPOSE. See the
 *  GNU Lesser General Public License for more details.
 *
 *  You should have received a copy of the GNU Lesser General Public License
 *  along with the go-kardia library. If not, see <http://www.gnu.org/licenses/>.
 */

package consensus

import (
	"bytes"
	"errors"
	"fmt"
	"math/big"
	"reflect"
	"runtime/debug"
	"sync"
	"time"

	"github.com/ebuchman/fail-test"

	cfg "github.com/kardiachain/go-kardia/configs"
	cstypes "github.com/kardiachain/go-kardia/consensus/types"
	"github.com/kardiachain/go-kardia/kai/dev"
	cmn "github.com/kardiachain/go-kardia/lib/common"
	libevents "github.com/kardiachain/go-kardia/lib/events"
	"github.com/kardiachain/go-kardia/lib/log"
	"github.com/kardiachain/go-kardia/p2p/discover"
	"github.com/kardiachain/go-kardia/state"
	"github.com/kardiachain/go-kardia/types"
)

var (
	msgQueueSize = 1000
)

var (
	ErrInvalidProposalSignature = errors.New("Error invalid proposal signature")
	ErrInvalidProposalPOLRound  = errors.New("Error invalid proposal POL round")
	ErrAddingVote               = errors.New("Error adding vote")
	ErrVoteHeightMismatch       = errors.New("Error vote height mismatch")
)

// msgs from the manager which may update the state
type msgInfo struct {
	Msg    ConsensusMessage `json:"msg"`
	PeerID discover.NodeID  `json:"peer_key"`
}

// internally generated messages which may update the state
type timeoutInfo struct {
	Duration time.Duration         `json:"duration"`
	Height   *cmn.BigInt           `json:"height"`
	Round    *cmn.BigInt           `json:"round"`
	Step     cstypes.RoundStepType `json:"step"`
}

func EmptyTimeoutInfo() *timeoutInfo {
	return &timeoutInfo{
		Duration: 0,
		Height:   cmn.NewBigInt32(0),
		Round:    cmn.NewBigInt32(0),
		Step:     0,
	}
}

// ConsensusState handles execution of the consensus algorithm.
// It processes votes and proposals, and upon reaching agreement,
// commits blocks to the chain and executes them against the application.
// The internal state machine receives input from peers, the internal validator,
// and from a timer.
type ConsensusState struct {
	logger log.Logger

	config          *cfg.ConsensusConfig
	privValidator   *types.PrivValidator // for signing votes
	blockOperations BaseBlockOperations
	//evpool evidence.EvidencePool 	// TODO(namdoh): Add mem pool.

	// internal state
	mtx sync.RWMutex
	cstypes.RoundState
	state         state.LastestBlockState // State until height-1.
	timeoutTicker TimeoutTicker

	// State changes may be triggered by: msgs from peers,
	// msgs from ourself, or by timeouts
	peerMsgQueue     chan msgInfo
	internalMsgQueue chan msgInfo

	// we use eventBus to trigger msg broadcasts in the manager,
	// and to notify external subscribers, eg. through a websocket
	eventBus *types.EventBus

	// For tests where we want to limit the number of transitions the state makes
	nSteps int

	// Synchronous pubsub between consensus state and manager.
	// State only emits EventNewRoundStep, EventVote and EventProposalHeartbeat
	evsw libevents.EventSwitch

	// closed when we finish shutting down
	done chan struct{}

	// Simulate voting strategy
	votingStrategy map[dev.VoteTurn]int

	// Development config, only used in dev/test environment
	devConfig *dev.DevEnvironmentConfig
}

// NewConsensusState returns a new ConsensusState.
func NewConsensusState(
	logger log.Logger,
	config *cfg.ConsensusConfig,
	state state.LastestBlockState,
	blockOperations BaseBlockOperations,
	votingStrategy map[dev.VoteTurn]int,
) *ConsensusState {
	cs := &ConsensusState{
		logger: logger,
		config: config,
		//namdoh@ blockExec:        blockExec,
		blockOperations:  blockOperations,
		peerMsgQueue:     make(chan msgInfo, msgQueueSize),
		internalMsgQueue: make(chan msgInfo, msgQueueSize),
		timeoutTicker:    NewTimeoutTicker(),
		done:             make(chan struct{}),
		evsw:             libevents.NewEventSwitch(),
		RoundState: cstypes.RoundState{
			CommitRound: cmn.NewBigInt32(0),
			Height:      cmn.NewBigInt32(0),
			StartTime:   big.NewInt(0),
			CommitTime:  big.NewInt(0),
		},
		votingStrategy: votingStrategy,
	}

	cs.updateToState(state)
	cs.timeoutTicker.SetLogger(cs.logger)

	// Reconstruct LastCommit from db after a crash.
	cs.reconstructLastCommit(state)

	// Don't call scheduleRound0 yet. We do that upon Start().

	return cs
}

// SetPrivValidator sets the private validator account for signing votes.
func (cs *ConsensusState) SetPrivValidator(priv *types.PrivValidator) {
	cs.mtx.Lock()
	defer cs.mtx.Unlock()
	cs.privValidator = priv
}

// It loads the latest state via the WAL, and starts the timeout and receive routines.
func (cs *ConsensusState) Start() {
	cs.logger.Trace("Consensus state starts!")

	// we need the timeoutRoutine for replay so
	// we don't block on the tick chan.
	// NOTE: we will get a build up of garbage go routines
	// firing on the tockChan until the receiveRoutine is started
	// to deal with them (by that point, at most one will be valid)
	if err := cs.timeoutTicker.Start(); err != nil {
		cs.logger.Error("ConsensusState - Start", "err", err)
		return
	}

	// now start the receiveRoutine
	go cs.receiveRoutine(0)

	// schedule the first round!
	// use GetRoundState so we don't race the receiveRoutine for access
	cs.scheduleRound0(cs.GetRoundState())
}

// It stops all routines and waits for the WAL to finish.
func (cs *ConsensusState) Stop() {
	cs.timeoutTicker.Stop()
	cs.logger.Trace("Consensus state stops!")
}

// Updates ConsensusState and increments height to match that of state.
// The round becomes 0 and cs.Step becomes cstypes.RoundStepNewHeight.
func (cs *ConsensusState) updateToState(state state.LastestBlockState) {
	cs.logger.Trace("ConsensusState - updateToState")
	if cs.CommitRound.IsGreaterThanInt(-1) && cs.Height.IsGreaterThanInt(0) && !cs.Height.Equals(state.LastBlockHeight) {
		cmn.PanicSanity(cmn.Fmt("updateToState() expected state height of %v but found %v",
			cs.Height, state.LastBlockHeight))
	}
	if !cs.state.IsEmpty() && !cs.state.LastBlockHeight.Add(1).Equals(cs.Height) {
		// This might happen when someone else is mutating cs.state.
		// Someone forgot to pass in state.Copy() somewhere?!
		cmn.PanicSanity(cmn.Fmt("Inconsistent cs.state.LastBlockHeight+1 %v vs cs.Height %v",
			cs.state.LastBlockHeight.Int64()+1, cs.Height))
	}

	// If state isn't further out than cs.state, just ignore.
	// This happens when SwitchToConsensus() is called in the manager.
	// We don't want to reset e.g. the Votes, but we still want to
	// signal the new round step, because other services (eg. mempool)
	// depend on having an up-to-date peer state!
	if !cs.state.IsEmpty() && state.LastBlockHeight.IsLessThanOrEquals(cs.state.LastBlockHeight) {
		cs.logger.Info("Ignoring updateToState()", "newHeight", state.LastBlockHeight.Int64()+1, "oldHeight", cs.state.LastBlockHeight.Int64()+1)
		cs.newStep()
		return
	}

	// Reset fields based on state.
	validators := state.Validators
	lastPrecommits := (*types.VoteSet)(nil)
	if cs.CommitRound.IsGreaterThanInt(-1) && cs.Votes != nil {
		if !cs.Votes.Precommits(cs.CommitRound.Int32()).HasTwoThirdsMajority() {
			cmn.PanicSanity("updateToState(state) called but last Precommit round didn't have +2/3")
		}
		lastPrecommits = cs.Votes.Precommits(cs.CommitRound.Int32())
	}

	// Next desired block height
	height := state.LastBlockHeight.Add(1)

	// RoundState fields
	cs.updateHeight(height)
	cs.updateRoundStep(cmn.NewBigInt32(0), cstypes.RoundStepNewHeight)
	if cs.CommitTime.Int64() == 0 {
		// "Now" makes it easier to sync up dev nodes.
		// We add timeoutCommit to allow transactions
		// to be gathered for the first block.
		// And alternative solution that relies on clocks:
		//  cs.StartTime = state.LastBlockTime.Add(timeoutCommit)
		cs.logger.Trace("cs.CommitTime is 0")
		cs.StartTime = big.NewInt(cs.config.Commit(time.Now()).Unix() + 10)
	} else {
		cs.StartTime = big.NewInt(cs.config.Commit(time.Unix(cs.CommitTime.Int64(), 0)).Unix() + 10)
	}

	cs.Validators = validators
	cs.Proposal = nil
	cs.ProposalBlock = nil
	cs.ProposalBlockID = types.NewZeroBlockID()
	cs.LockedRound = cmn.NewBigInt32(0)
	cs.LockedBlock = nil
	cs.ValidRound = cmn.NewBigInt32(0)
	cs.ValidBlock = nil
	cs.Votes = cstypes.NewHeightVoteSet(cs.logger, state.ChainID, height, validators)
	cs.CommitRound = cmn.NewBigInt32(-1)
	cs.LastCommit = lastPrecommits
	cs.LastValidators = state.LastValidators

	cs.state = state

	// Finally, broadcast RoundState
	cs.newStep()
}

//------------------------------------------------------------
// Public interface for passing messages into the consensus state, possibly causing a state transition.
// If peerID == "", the msg is considered internal.
// Messages are added to the appropriate queue (peer or internal).
// If the queue is full, the function may block.
// TODO: should these return anything or let callers just use events?

// AddVote inputs a vote.
func (cs *ConsensusState) AddVote(vote *types.Vote, peerID discover.NodeID) (added bool, err error) {
	if peerID.IsZero() {
		cs.internalMsgQueue <- msgInfo{&VoteMessage{vote}, discover.ZeroNodeID()}
	} else {
		cs.peerMsgQueue <- msgInfo{&VoteMessage{vote}, peerID}
	}

	// TODO: wait for event?!
	return false, nil
}

func (cs *ConsensusState) decideProposal(height *cmn.BigInt, round *cmn.BigInt) {
	var block *types.Block

	// Decide on block
	if cs.LockedBlock != nil {
		// If we're locked onto a block, just choose that.
		block = cs.LockedBlock
	} else if cs.ValidBlock != nil {
		// If there is valid block, choose that.
		block = cs.ValidBlock
	} else {
		// Create a new proposal block from state/txs from the mempool.
		// Decide on block
		block = cs.createProposalBlock()
		if block == nil { // on error
			cs.logger.Trace("Create proposal block failed")
			return
		}
	}

	// Make proposal
	polRound, polBlockID := cs.Votes.POLInfo()
	proposal := types.NewProposal(height, round, block, cmn.NewBigInt32(polRound), polBlockID)
	if err := cs.privValidator.SignProposal(cs.state.ChainID, proposal); err == nil {

		cs.logger.Info("Signed proposal", "height", height, "round", round, "proposal", proposal.String())
		// Send proposal on internal msg queue
		cs.sendInternalMessage(msgInfo{&ProposalMessage{proposal}, discover.ZeroNodeID()})
	}
}

func (cs *ConsensusState) setProposal(proposal *types.Proposal) error {
	cs.logger.Trace("setProposal()", "proposal", proposal.String())

	if cs.Proposal != nil {
		cs.logger.Trace("cs.Proposal isn't nil. Returns early.")
		return nil
	}

	// Does not apply
	if !proposal.Height.Equals(cs.Height) || !proposal.Round.Equals(cs.Round) {
		cs.logger.Trace(fmt.Sprintf("CS[%v/%v] doesn't match Proposal[%v/%v]", cs.Height, cs.Round, proposal.Height, proposal.Round))
		return nil
	}

	// We don't care about the proposal if we're already in cstypes.RoundStepCommit.
	if cstypes.RoundStepCommit <= cs.Step {
		cs.logger.Trace("cs.Step is already beyond RoundStepCommit", "cs.Step", cs.Step)
		return nil
	}

	// Verify POLRound, which must be -1 or between 0 and proposal.Round exclusive.
	if !proposal.POLRound.EqualsInt(-1) &&
		(proposal.POLRound.IsLessThanInt(0) || proposal.Round.IsLessThanOrEquals(proposal.POLRound)) {
		cs.logger.Trace("Invalid proposal POLRound", "proposal.POLRound", proposal.POLRound, "proposal.Round", proposal.Round)
		return ErrInvalidProposalPOLRound
	}

	// Verify signature
	if !cs.Validators.GetProposer().VerifyProposalSignature(cs.state.ChainID, proposal) {
		cs.logger.Trace("Verify proposal signature failed.")
		return ErrInvalidProposalSignature
	}

	cs.Proposal = proposal
	_, err := cs.setProposalBlock(proposal.Block)
	return err
}

// ------- HELPER METHODS -------- //

// enterNewRound(height, 0) at cs.StartTime.
func (cs *ConsensusState) scheduleRound0(rs *cstypes.RoundState) {
	cs.logger.Info("scheduleRound0", "now", time.Now(), "startTime", time.Unix(cs.StartTime.Int64(), 0))
	sleepDuration := time.Duration(rs.StartTime.Int64() - time.Now().Unix()) // nolint: gotype, gosimple
	cs.scheduleTimeout(sleepDuration, rs.Height, cmn.NewBigInt32(0), cstypes.RoundStepNewHeight)
}

// Attempt to schedule a timeout (by sending timeoutInfo on the tickChan)
func (cs *ConsensusState) scheduleTimeout(duration time.Duration, height *cmn.BigInt, round *cmn.BigInt, step cstypes.RoundStepType) {
	cs.timeoutTicker.ScheduleTimeout(timeoutInfo{duration, height.Copy(), round.Copy(), step})
}

// Send a msg into the receiveRoutine regarding our own proposal, or vote
func (cs *ConsensusState) sendInternalMessage(mi msgInfo) {
	select {
	case cs.internalMsgQueue <- mi:
	default:
		// NOTE: using the go-routine means our votes can
		// be processed out of order.
		cs.logger.Info("Internal msg queue is full. Using a go-routine")
		go func() { cs.internalMsgQueue <- mi }()
	}
}

// Reconstruct LastCommit from SeenCommit, which we saved along with the block,
// (which happens even before saving the state)
func (cs *ConsensusState) reconstructLastCommit(state state.LastestBlockState) {
	if state.LastBlockHeight.EqualsInt64(0) {
		return
	}
	seenCommit := cs.blockOperations.LoadSeenCommit(state.LastBlockHeight.Uint64())
	lastPrecommits := types.NewVoteSet(state.ChainID, state.LastBlockHeight, seenCommit.Round(), types.VoteTypePrecommit, state.LastValidators)
	for _, precommit := range seenCommit.Precommits {
		if precommit == nil {
			continue
		}
		added, err := lastPrecommits.AddVote(precommit)
		if !added || err != nil {
			cmn.PanicCrisis(cmn.Fmt("Failed to reconstruct LastCommit: %v", err))
		}
	}
	if !lastPrecommits.HasTwoThirdsMajority() {
		cmn.PanicSanity("Failed to reconstruct LastCommit: Does not have +2/3 maj")
	}
	cs.LastCommit = lastPrecommits
}

// NOTE: block is not necessarily valid.
// Asynchronously triggers either enterPrevote (before we timeout of propose) or tryFinalizeCommit, once we have the full block.
func (cs *ConsensusState) handleBlockMessage(msg *BlockMessage, peerID discover.NodeID) (added bool, err error) {
<<<<<<< HEAD
	cs.logger.Trace("setProposalBlock", "msg", msg.Block.String(), "peerID", peerID)
=======
	cs.logger.Trace("setProposalBlock", "peerID", peerID, "msg", msg)
>>>>>>> 0b545915

	// Blocks might be reused, so round mismatch is OK
	if !cs.Height.Equals(msg.Height) {
		cs.logger.Debug("Received block from wrong height", "peerID", peerID, "msg.height", msg.Height, "msg.Round", msg.Round, "cs.Height", cs.Height, "cs.Round", cs.Round)
		return false, nil
	}

	if cs.ProposalBlockID.IsZero() {
		// NOTE: this can happen when we've gone to a higher round and
		// then receive parts from the previous round - not necessarily a bad peer.
		cs.logger.Info("Received a block when we're not expecting any",
			"peer", peerID, "height", msg.Height, "round", msg.Round)
		return false, nil
	}

	return cs.setProposalBlock(msg.Block)
}

func (cs *ConsensusState) setProposalBlock(block *types.Block) (added bool, err error) {
	cs.ProposalBlock = block
	cs.ProposalBlockID = block.BlockID()
	// NOTE: it's possible to receive complete proposal blocks for future rounds without having the proposal
	cs.logger.Info("Received complete proposal block", "height", cs.ProposalBlock.Height(), "hash", cs.ProposalBlock.Hash())

	// Update Valid* if we can.
	prevotes := cs.Votes.Prevotes(cs.Round.Int32())
	blockID, hasTwoThirds := prevotes.TwoThirdsMajority()
	if hasTwoThirds && !blockID.IsZero() && cs.ValidRound.IsLessThan(cs.Round) {
		if cs.ProposalBlock.HashesTo(blockID) {
			cs.logger.Info("Updating valid block to new proposal block",
				"valid-round", cs.Round, "valid-block-hash", cs.ProposalBlock.Hash())
			cs.ValidRound = cs.Round
			cs.ValidBlock = cs.ProposalBlock
		}
		// TODO: In case there is +2/3 majority in Prevotes set for some
		// block and cs.ProposalBlock contains different block, either
		// proposer is faulty or voting power of faulty processes is more
		// than 1/3. We should trigger in the future accountability
		// procedure at this point.
	}

	if cs.Step <= cstypes.RoundStepPropose && cs.isProposalComplete() {
		// Move onto the next step
		cs.enterPrevote(cmn.NewBigUint64(block.Height()), cs.Round)
	} else if cs.Step == cstypes.RoundStepCommit {
		// If we're waiting on the proposal block...
		cs.tryFinalizeCommit(cmn.NewBigUint64(block.Height()))
	}
	return true, nil
}

// Attempt to add the vote. if its a duplicate signature, dupeout the validator
func (cs *ConsensusState) tryAddVote(vote *types.Vote, peerID discover.NodeID) error {
	_, err := cs.addVote(vote, peerID)
	if err != nil {
		// If the vote height is off, we'll just ignore it,
		// But if it's a conflicting sig, add it to the cs.evpool.
		// If it's otherwise invalid, punish peer.
		if err == ErrVoteHeightMismatch {
			return err
		} else if _, ok := err.(*types.ErrVoteConflictingVotes); ok {
			if vote.ValidatorAddress.Equal(cs.privValidator.GetAddress()) {
				cs.logger.Error("Found conflicting vote from ourselves. Did you unsafe_reset a validator?", "height", vote.Height, "round", vote.Round, "type", vote.Type)
				return err
			}
			// TODO(namdoh): Re-enable this later.
			cs.logger.Warn("Add vote error to evidence pool later")
			return err
		} else {
			// Probably an invalid signature / Bad peer.
			// Seems this can also err sometimes with "Unexpected step" - perhaps not from a bad peer ?
			cs.logger.Error("Error attempting to add vote", "err", err)
			return ErrAddingVote
		}
	}
	return nil
}

func (cs *ConsensusState) addVote(vote *types.Vote, peerID discover.NodeID) (added bool, err error) {
	cs.logger.Debug("addVote", "voteHeight", vote.Height, "voteType", vote.Type, "valIndex", vote.ValidatorIndex, "csHeight", cs.Height)

	// A precommit for the previous height?
	// These come in while we wait timeoutCommit
	if vote.Height.Add(1).Equals(cs.Height) {
		if !(cs.Step == cstypes.RoundStepNewHeight && vote.Type == types.VoteTypePrecommit) {
			return added, ErrVoteHeightMismatch
		}
		added, err = cs.LastCommit.AddVote(vote)
		if !added {
			return added, err
		}

		cs.logger.Info(cmn.Fmt("Added to lastPrecommits: %v", cs.LastCommit.StringShort()))
		cs.eventBus.PublishEventVote(types.EventDataVote{vote})
		cs.evsw.FireEvent(types.EventVote, vote)

		// if we can skip timeoutCommit and have all the votes now,
		if cs.config.SkipTimeoutCommit && cs.LastCommit.HasAll() {
			// go straight to new round (skip timeout commit)
			// cs.scheduleTimeout(time.Duration(0), cs.Height, 0, cstypes.RoundStepNewHeight)
			cs.enterNewRound(cs.Height, cmn.NewBigInt32(0))
		}

		return
	}

	// Height mismatch is ignored.
	// Not necessarily a bad peer, but not favourable behaviour.
	if !vote.Height.Equals(cs.Height) {
		err = ErrVoteHeightMismatch
		cs.logger.Info("Vote ignored and not added", "voteHeight", vote.Height, "csHeight", cs.Height, "err", err)
		return
	}

	height := cs.Height
	added, err = cs.Votes.AddVote(vote, peerID)
	if !added {
		// Either duplicate, or error upon cs.Votes.AddByIndex()
		return
	}

	cs.eventBus.PublishEventVote(types.EventDataVote{vote})
	cs.evsw.FireEvent(types.EventVote, vote)

	switch vote.Type {
	case types.VoteTypePrevote:
		prevotes := cs.Votes.Prevotes(vote.Round.Int32())

		cs.logger.Info("Added to prevote", "vote", vote.String(), "prevotes", prevotes.StringShort())

		// If +2/3 prevotes for a block or nil for *any* round:
		if blockID, ok := prevotes.TwoThirdsMajority(); ok {

			// There was a polka!
			// If we're locked but this is a recent polka, unlock.
			// If it matches our ProposalBlock, update the ValidBlock

			// Unlock if `cs.LockedRound < vote.Round <= cs.Round`
			// NOTE: If vote.Round > cs.Round, we'll deal with it when we get to vote.Round
			if (cs.LockedBlock != nil) &&
				cs.LockedRound.IsLessThan(vote.Round) &&
				vote.Round.IsLessThanOrEquals(cs.Round) &&
				!cs.LockedBlock.HashesTo(blockID) {

				cs.logger.Info("Unlocking because of POL.", "lockedRound", cs.LockedRound, "POLRound", vote.Round)
				cs.LockedRound = cmn.NewBigInt32(0)
				cs.LockedBlock = nil
				cs.eventBus.PublishEventUnlock(cs.RoundStateEvent())
			}

			// Update Valid* if we can.
			// NOTE: our proposal block may be nil or not what received a polka..
			// TODO: we may want to still update the ValidBlock and obtain it via gossipping
			if !blockID.IsZero() &&
				cs.ValidRound.IsLessThan(vote.Round) &&
				vote.Round.IsLessThanOrEquals(cs.Round) &&
				cs.ProposalBlock.HashesTo(blockID) {

				cs.logger.Info("Updating ValidBlock because of POL.", "validRound", cs.ValidRound, "POLRound", vote.Round)
				cs.ValidRound = vote.Round
				cs.ValidBlock = cs.ProposalBlock
			}
		}

		// If +2/3 prevotes for *anything* for this or future round:
		if cs.Round.IsLessThanOrEquals(vote.Round) && prevotes.HasTwoThirdsAny() {
			// Round-skip over to PrevoteWait or goto Precommit.
			cs.enterNewRound(height, vote.Round) // if the vote is ahead of us
			if prevotes.HasTwoThirdsMajority() {
				cs.enterPrecommit(height, vote.Round)
			} else {
				cs.enterPrevote(height, vote.Round) // if the vote is ahead of us
				cs.enterPrevoteWait(height, vote.Round)
			}
		} else if cs.Proposal != nil && cs.Proposal.POLRound.IsGreaterThanOrEqualToInt(0) && cs.Proposal.POLRound.Equals(vote.Round) {
			// If the proposal is now complete, enter prevote of cs.Round.
			if cs.isProposalComplete() {
				cs.enterPrevote(height, cs.Round)
			}
		}

	case types.VoteTypePrecommit:
		precommits := cs.Votes.Precommits(vote.Round.Int32())

		cs.logger.Info("Added to precommit", "vote", vote.String(), "precommits", precommits.StringShort())
		blockID, ok := precommits.TwoThirdsMajority()
		if ok {
			if blockID.IsZero() {
				cs.enterNewRound(height, vote.Round.Add(1))
			} else {
				cs.enterNewRound(height, vote.Round)
				cs.enterPrecommit(height, vote.Round)
				cs.enterCommit(height, vote.Round)

				if cs.config.SkipTimeoutCommit && precommits.HasAll() {
					// if we have all the votes now,
					// go straight to new round (skip timeout commit)
					// cs.scheduleTimeout(time.Duration(0), cs.Height, 0, cstypes.RoundStepNewHeight)
					cs.enterNewRound(cs.Height, cmn.NewBigInt32(0))
				}

			}
		} else if cs.Round.IsLessThanOrEquals(vote.Round) && precommits.HasTwoThirdsAny() {
			cs.enterNewRound(height, vote.Round)
			cs.enterPrecommit(height, vote.Round)
			cs.enterPrecommitWait(height, vote.Round)
		}
	default:
		panic(cmn.Fmt("Unexpected vote type %X", vote.Type)) // go-wire should prevent this.
	}

	return
}

// Get script vote
func (cs *ConsensusState) scriptedVote(height int, round int, voteType int) (int, bool) {
	if val, ok := cs.votingStrategy[dev.VoteTurn{height, round, voteType}]; ok {
		return val, ok
	}
	return 0, false
}

// Signs vote.
func (cs *ConsensusState) signVote(type_ byte, hash types.BlockID) (*types.Vote, error) {
	addr := cs.privValidator.GetAddress()
	valIndex, _ := cs.Validators.GetByAddress(addr)
	// Simulate voting strategy
	if cs.votingStrategy != nil {
		if votingStrategy, ok := cs.scriptedVote(cs.Height.Int32(), cs.Round.Int32(), int(type_)); ok {
			if ok && votingStrategy == -1 {
				cs.logger.Info("Simulate voting strategy", "Height", cs.Height, "Round", cs.Round, "VoteType", cs.Step, "VotingStrategy", votingStrategy)
				hash = types.NewZeroBlockID()
			}
		}
	}

	vote := &types.Vote{
		ValidatorAddress: addr,
		ValidatorIndex:   cmn.NewBigInt32(valIndex),
		Height:           cs.Height,
		Round:            cs.Round,
		Timestamp:        big.NewInt(time.Now().Unix()),
		Type:             type_,
		BlockID:          hash,
	}
	err := cs.privValidator.SignVote(cs.state.ChainID, vote)
	return vote, err
}

// Signs the vote and publish on internalMsgQueue
func (cs *ConsensusState) signAddVote(type_ byte, hash types.BlockID) *types.Vote {
	// if we don't have a key or we're not in the validator set, do nothing
	if cs.privValidator == nil || !cs.Validators.HasAddress(cs.privValidator.GetAddress()) {
		return nil
	}
	vote, err := cs.signVote(type_, hash)
	if err == nil {
		cs.sendInternalMessage(msgInfo{&VoteMessage{vote}, discover.ZeroNodeID()})
		cs.logger.Info("Signed and pushed vote", "height", cs.Height, "round", cs.Round, "vote", vote.String(), "err", err)
		return vote
	}
	//if !cs.replayMode {
	cs.logger.Error("Error signing vote", "height", cs.Height, "round", cs.Round, "vote", vote, "err", err)
	//}
	return nil
}

// Updates ConsensusState to the current round and round step.
func (cs *ConsensusState) updateRoundStep(round *cmn.BigInt, step cstypes.RoundStepType) {
	cs.Round = round
	cs.Step = step
}

// Advances to a new step.
func (cs *ConsensusState) newStep() {
	cs.logger.Trace("enter newStep()")

	cs.nSteps++
	cs.evsw.FireEvent(types.EventNewRoundStep, &cs.RoundState)
}

func (cs *ConsensusState) updateHeight(height *cmn.BigInt) {
	//namdoh@ cs.metrics.Height.Set(float64(height))
	cs.Height = height
}

// GetRoundState returns a shallow copy of the internal consensus state.
func (cs *ConsensusState) GetRoundState() *cstypes.RoundState {
	cs.mtx.RLock()
	defer cs.mtx.RUnlock()

	rs := cs.RoundState // copy
	return &rs
}

// LoadCommit loads the commit for a given height.
func (cs *ConsensusState) LoadCommit(height *cmn.BigInt) *types.Commit {
	cs.mtx.RLock()
	defer cs.mtx.RUnlock()
	if height.EqualsUint64(cs.blockOperations.Height()) {
		return cs.blockOperations.LoadSeenCommit(height.Uint64())
	}
	return cs.blockOperations.LoadBlockCommit(height.Uint64())
}

// Enter: `timeoutNewHeight` by startTime (commitTime+timeoutCommit),
// 	or, if SkipTimeout==true, after receiving all precommits from (height,round-1)
// Enter: `timeoutPrecommits` after any +2/3 precommits from (height,round-1)
// Enter: +2/3 precommits for nil at (height,round-1)
// Enter: +2/3 prevotes any or +2/3 precommits for block or any from (height, round)
// NOTE: cs.StartTime was already set for height.
func (cs *ConsensusState) enterNewRound(height *cmn.BigInt, round *cmn.BigInt) {
	logger := cs.logger.New("height", height, "round", round)

	if !cs.Height.Equals(height) || round.IsLessThan(cs.Round) || (cs.Round.Equals(round) && cs.Step != cstypes.RoundStepNewHeight) {
		logger.Debug(cmn.Fmt("enterNewRound(%v/%v): Invalid args. Current step: %v/%v/%v", height, round, cs.Height, cs.Round, cs.Step))
		return
	}

	if now := time.Now().Unix(); cs.StartTime.Int64() > now {
		logger.Info("Need to set a buffer and log message here for sanity.", "startTime", time.Unix(cs.StartTime.Int64(), 0), "now", time.Unix(now, 0))
	}

	logger.Info(cmn.Fmt("enterNewRound(%v/%v). Current: %v/%v/%v", height, round, cs.Height, cs.Round, cs.Step))

	// Increment validators if necessary
	validators := cs.Validators
	if cs.Round.IsLessThan(round) {
		validators = validators.Copy()
		validators.IncrementAccum(int(round.Int64() - cs.Round.Int64()))
	}

	// Setup new round
	// we don't fire newStep for this step,
	// but we fire an event, so update the round step first
	cs.updateRoundStep(round, cstypes.RoundStepNewRound)
	cs.Validators = validators
	if round.EqualsInt(0) {
		// We've already reset these upon new height,
		// and meanwhile we might have received a proposal
		// for round 0.
	} else {
		logger.Info("Resetting Proposal info")
		cs.Proposal = nil
		cs.ProposalBlock = nil
		cs.ProposalBlockID = types.NewZeroBlockID()
	}
	cs.Votes.SetRound(round.Int32() + 1) // also track next round (round+1) to allow round-skipping

	cs.eventBus.PublishEventNewRound(cs.RoundStateEvent())

	cs.enterPropose(height, round)
}

// Enter (CreateEmptyBlocks): from enterNewRound(height,round)
// Enter (CreateEmptyBlocks, CreateEmptyBlocksInterval > 0 ): after enterNewRound(height,round), after timeout of CreateEmptyBlocksInterval
// Enter (!CreateEmptyBlocks) : after enterNewRound(height,round), once txs are in the mempool
func (cs *ConsensusState) enterPropose(height *cmn.BigInt, round *cmn.BigInt) {
	logger := cs.logger.New("height", height, "round", round)

	if !cs.Height.Equals(height) || round.IsLessThan(cs.Round) || (cs.Round.Equals(round) && cstypes.RoundStepPropose <= cs.Step) {
		logger.Debug(cmn.Fmt("enterPropose(%v/%v): Invalid args. Current step: %v/%v/%v", height, round, cs.Height, cs.Round, cs.Step))
		return
	}
	logger.Info(cmn.Fmt("enterPropose(%v/%v). Current: %v/%v/%v", height, round, cs.Height, cs.Round, cs.Step))

	defer func() {
		// Done enterPropose:
		cs.updateRoundStep(round, cstypes.RoundStepPropose)
		cs.newStep()

		// If we have the proposal + POL, then goto Prevote now.
		// Else after timeoutPropose
		if cs.isProposalComplete() {
			cs.enterPrevote(height, cs.Round)
		}
	}()

	// If we don't get the proposal quick enough, enterPrevote
	cs.scheduleTimeout(cs.config.Propose(round.Int32()), height, round, cstypes.RoundStepPropose)

	// TODO(namdoh): For now this any node is a validator. Remove it once we
	// restrict who can be validator.
	// Nothing more to do if we're not a validator
	//if cs.privValidator == nil {
	//	logger.Debug("This node is not a validator")
	//	return
	//}
	// if not a validator, we're done
	//if !cs.Validators.HasAddress(cs.privValidator.GetAddress()) {
	//	logger.Debug("This node is not a validator", "addr", cs.privValidator.GetAddress(), "vals", cs.Validators)
	//	return
	//}

	logger.Trace("This node is a validator")
	if cs.isProposer() {
		logger.Trace("Our turn to propose")
		//namdoh@ logger.Info("enterPropose: Our turn to propose", "proposer", cs.Validators.GetProposer().Address, "privValidator", cs.privValidator)
		cs.decideProposal(height, round)
	} else {
		logger.Trace("Not our turn to propose")
		//namdoh@ logger.Info("enterPropose: Not our turn to propose", "proposer", cs.Validators.GetProposer().Address, "privValidator", cs.privValidator)
	}
}

// Enter: `timeoutPropose` after entering Propose.
// Enter: proposal block and POL is ready.
// Enter: any +2/3 prevotes for future round.
// Prevote for LockedBlock if we're locked, or ProposalBlock if valid.
// Otherwise vote nil.
func (cs *ConsensusState) enterPrevote(height *cmn.BigInt, round *cmn.BigInt) {
	if !cs.Height.Equals(height) || round.IsLessThan(cs.Round) || (cs.Round.Equals(round) && cstypes.RoundStepPrevote <= cs.Step) {
		cs.logger.Debug(cmn.Fmt("enterPrevote(%v/%v): Invalid args. Current step: %v/%v/%v", height, round, cs.Height, cs.Round, cs.Step))
		return
	}

	defer func() {
		// Done enterPrevote:
		cs.updateRoundStep(round, cstypes.RoundStepPrevote)
		cs.newStep()
	}()

	// fire event for how we got here
	if cs.isProposalComplete() {
		cs.eventBus.PublishEventCompleteProposal(cs.RoundStateEvent())
	} else {
		// we received +2/3 prevotes for a future round
		// TODO: catchup event?
	}

	cs.logger.Info(cmn.Fmt("enterPrevote(%v/%v). Current: %v/%v/%v", height, round, cs.Height, cs.Round, cs.Step))

	// Sign and broadcast vote as necessary
	cs.doPrevote(height, round)

	// Once `addVote` hits any +2/3 prevotes, we will go to PrevoteWait
	// (so we have more time to try and collect +2/3 prevotes for a single block)
}

func (cs *ConsensusState) doPrevote(height *cmn.BigInt, round *cmn.BigInt) {
	logger := cs.logger.New("height", height, "round", round)
	// If a block is locked, prevote that.
	if cs.LockedBlock != nil {
		logger.Info("enterPrevote: Block was locked")
		cs.signAddVote(types.VoteTypePrevote, cs.LockedBlock.BlockID())
		return
	}

	// If ProposalBlock is nil, prevote nil.
	if cs.ProposalBlock == nil {
		logger.Info("enterPrevote: ProposalBlock is nil")
		cs.signAddVote(types.VoteTypePrevote, types.NewZeroBlockID())
		return
	}

	// Validate proposal block
	// This checks the block contents without executing txs.
	if err := state.ValidateBlock(cs.state, cs.ProposalBlock); err != nil {
		// ProposalBlock is invalid, prevote nil.
		logger.Error("enterPrevote: ProposalBlock is invalid", "err", err)
		cs.signAddVote(types.VoteTypePrevote, types.NewZeroBlockID())
		return
	}
	// Executes txs to verify the block state root. New statedb is committed if success.
	if err := cs.blockOperations.CommitAndValidateBlockTxs(cs.ProposalBlock); err != nil {
		logger.Error("enterPrevote: fail to commit & verify txs", "err", err)
		cs.signAddVote(types.VoteTypePrevote, types.NewZeroBlockID())
		return
	} else {
		logger.Info("enterPrevote: successfully executes and commits block txs")
	}

	// Prevote cs.ProposalBlock
	// NOTE: the proposal signature is validated when it is received,
	// and the proposal block is validated as it is received (against the merkle hash in the proposal)
	logger.Info("enterPrevote: ProposalBlock is valid")
	cs.signAddVote(types.VoteTypePrevote, cs.ProposalBlock.BlockID())
}

// Enter: any +2/3 prevotes at next round.
func (cs *ConsensusState) enterPrevoteWait(height *cmn.BigInt, round *cmn.BigInt) {
	logger := cs.logger.New("height", height, "round", round)

	if !cs.Height.Equals(height) || round.IsLessThan(cs.Round) || (cs.Round.Equals(round) && cstypes.RoundStepPrevoteWait <= cs.Step) {
		logger.Debug(cmn.Fmt("enterPrevoteWait(%v/%v): Invalid args. Current step: %v/%v/%v", height, round, cs.Height, cs.Round, cs.Step))
		return
	}
	if !cs.Votes.Prevotes(round.Int32()).HasTwoThirdsAny() {
		cmn.PanicSanity(cmn.Fmt("enterPrevoteWait(%v/%v), but Prevotes does not have any +2/3 votes", height, round))
	}
	logger.Info(cmn.Fmt("enterPrevoteWait(%v/%v). Current: %v/%v/%v", height, round, cs.Height, cs.Round, cs.Step))

	defer func() {
		// Done enterPrevoteWait:
		cs.updateRoundStep(round, cstypes.RoundStepPrevoteWait)
		cs.newStep()
	}()

	// Wait for some more prevotes; enterPrecommit
	cs.scheduleTimeout(cs.config.Prevote(round.Int32()), height, round, cstypes.RoundStepPrevoteWait)
}

// Enter: `timeoutPrevote` after any +2/3 prevotes.
// Enter: +2/3 precomits for block or nil.
// Enter: any +2/3 precommits for next round.
// Lock & precommit the ProposalBlock if we have enough prevotes for it (a POL in this round)
// else, unlock an existing lock and precommit nil if +2/3 of prevotes were nil,
// else, precommit nil otherwise.
func (cs *ConsensusState) enterPrecommit(height *cmn.BigInt, round *cmn.BigInt) {
	cs.logger.Trace("enterPrecommit", "height", height, "round", round)
	logger := cs.logger.New("height", height, "round", round)

	if !cs.Height.Equals(height) || round.IsLessThan(cs.Round) || (cs.Round.Equals(round) && cstypes.RoundStepPrecommit <= cs.Step) {
		logger.Debug(cmn.Fmt("enterPrecommit(%v/%v): Invalid args. Current step: %v/%v/%v", height, round, cs.Height, cs.Round, cs.Step))
		return
	}

	logger.Info(cmn.Fmt("enterPrecommit(%v/%v). Current: %v/%v/%v", height, round, cs.Height, cs.Round, cs.Step))

	defer func() {
		// Done enterPrecommit:
		cs.updateRoundStep(round, cstypes.RoundStepPrecommit)
		cs.newStep()
	}()

	// check for a polka
	blockID, ok := cs.Votes.Prevotes(round.Int32()).TwoThirdsMajority()

	// If we don't have a polka, we must precommit nil.
	if !ok {
		if cs.LockedBlock != nil {
			logger.Info("enterPrecommit: No +2/3 prevotes during enterPrecommit while we're locked. Precommitting nil")
		} else {
			logger.Info("enterPrecommit: No +2/3 prevotes during enterPrecommit. Precommitting nil.")
		}
		cs.signAddVote(types.VoteTypePrecommit, types.NewZeroBlockID())
		return
	}

	// At this point +2/3 prevoted for a particular block or nil.
	cs.eventBus.PublishEventPolka(cs.RoundStateEvent())

	// the latest POLRound should be this round.
	polRound, _ := cs.Votes.POLInfo()
	if polRound < round.Int32() {
		cmn.PanicSanity(cmn.Fmt("This POLRound should be %v but got %", round, polRound))
	}

	// +2/3 prevoted nil. Unlock and precommit nil.
	if blockID.IsZero() {
		if cs.LockedBlock == nil {
			logger.Info("enterPrecommit: +2/3 prevoted for nil.")
		} else {
			logger.Info("enterPrecommit: +2/3 prevoted for nil. Unlocking")
			cs.LockedRound = cmn.NewBigInt32(0)
			cs.LockedBlock = nil
			cs.eventBus.PublishEventUnlock(cs.RoundStateEvent())
		}
		cs.signAddVote(types.VoteTypePrecommit, types.NewZeroBlockID())
		return
	}

	// At this point, +2/3 prevoted for a particular block.

	// If we're already locked on that block, precommit it, and update the LockedRound
	if cs.LockedBlock != nil && cs.LockedBlock.HashesTo(blockID) {
		logger.Info("enterPrecommit: +2/3 prevoted locked block. Relocking")
		cs.LockedRound = round
		cs.eventBus.PublishEventRelock(cs.RoundStateEvent())
		cs.signAddVote(types.VoteTypePrecommit, blockID)
		return
	}

	// If +2/3 prevoted for proposal block, stage and precommit it
	if cs.ProposalBlock.HashesTo(blockID) {
		logger.Info("enterPrecommit: +2/3 prevoted proposal block. Locking", "hash", blockID.FingerPrint())
		// Validate the block.
		if err := state.ValidateBlock(cs.state, cs.ProposalBlock); err != nil {
			cmn.PanicConsensus(cmn.Fmt("enterPrecommit: +2/3 prevoted for an invalid block: %v", err))
		}
		cs.LockedRound = round
		cs.LockedBlock = cs.ProposalBlock
		cs.eventBus.PublishEventLock(cs.RoundStateEvent())
		cs.signAddVote(types.VoteTypePrecommit, blockID)
		return
	}

	// There was a polka in this round for a block we don't have.
	// Fetch that block, unlock, and precommit nil.
	// The +2/3 prevotes for this round is the POL for our unlock.
	// TODO: In the future save the POL prevotes for justification.
	cs.LockedRound = cmn.NewBigInt32(0)
	cs.LockedBlock = nil
	if !cs.ProposalBlockID.Equal(blockID) {
		cs.ProposalBlock = nil
		cs.ProposalBlockID = blockID
	}
	cs.eventBus.PublishEventUnlock(cs.RoundStateEvent())
	cs.signAddVote(types.VoteTypePrecommit, types.NewZeroBlockID())
}

// Enter: any +2/3 precommits for next round.
func (cs *ConsensusState) enterPrecommitWait(height *cmn.BigInt, round *cmn.BigInt) {
	logger := cs.logger.New("height", height, "round", round)

	if !cs.Height.Equals(height) || round.IsLessThan(cs.Round) || (cs.Round.Equals(round) && cstypes.RoundStepPrecommitWait <= cs.Step) {
		logger.Debug(cmn.Fmt("enterPrecommitWait(%v/%v): Invalid args. Current step: %v/%v/%v", height, round, cs.Height, cs.Round, cs.Step))
		return
	}
	if !cs.Votes.Precommits(round.Int32()).HasTwoThirdsAny() {
		cmn.PanicSanity(cmn.Fmt("enterPrecommitWait(%v/%v), but Precommits does not have any +2/3 votes", height, round))
	}
	logger.Info(cmn.Fmt("enterPrecommitWait(%v/%v). Current: %v/%v/%v", height, round, cs.Height, cs.Round, cs.Step))

	defer func() {
		// Done enterPrecommitWait:
		cs.updateRoundStep(round, cstypes.RoundStepPrecommitWait)
		cs.newStep()
	}()

	// Wait for some more precommits; enterNewRound
	cs.scheduleTimeout(cs.config.Precommit(round.Int32()), height, round, cstypes.RoundStepPrecommitWait)
}

// Enter: +2/3 precommits for block
func (cs *ConsensusState) enterCommit(height *cmn.BigInt, commitRound *cmn.BigInt) {
	logger := cs.logger.New("height", height, "commitRound", commitRound)

	if !cs.Height.Equals(height) || cstypes.RoundStepCommit <= cs.Step {
		logger.Debug(cmn.Fmt("enterCommit(%v/%v): Invalid args. Current step: %v/%v/%v", height, commitRound, cs.Height, cs.Round, cs.Step))
		return
	}
	logger.Info(cmn.Fmt("enterCommit(%v/%v). Current: %v/%v/%v", height, commitRound, cs.Height, cs.Round, cs.Step))

	defer func() {
		// Done enterCommit:
		// keep cs.Round the same, commitRound points to the right Precommits set.
		cs.updateRoundStep(cs.Round, cstypes.RoundStepCommit)
		cs.CommitRound = commitRound
		cs.CommitTime = big.NewInt(time.Now().Unix())
		cs.newStep()

		// Maybe finalize immediately.
		cs.tryFinalizeCommit(height)
	}()

	blockID, ok := cs.Votes.Precommits(commitRound.Int32()).TwoThirdsMajority()
	if !ok {
		cmn.PanicSanity("RunActionCommit() expects +2/3 precommits")
	}

	// The Locked* fields no longer matter.
	// Move them over to ProposalBlock if they match the commit hash,
	// otherwise they'll be cleared in updateToState.
	if cs.LockedBlock != nil && cs.LockedBlock.HashesTo(blockID) {
		logger.Info("Commit is for locked block. Set ProposalBlock=LockedBlock", "blockHash", blockID.FingerPrint())
		cs.ProposalBlock = cs.LockedBlock
		cs.ProposalBlockID = blockID
	}

	// If we don't have the block being committed, set up to get it.
	// cs.ProposalBlock is confirmed not nil from caller.
	if cs.ProposalBlock == nil || !cs.ProposalBlock.HashesTo(blockID) {
<<<<<<< HEAD
		logger.Info("Commit is for a block we don't know about. Set ProposalBlock=nil", "commit", blockID.FingerPrint())
=======
		logger.Info("Commit is for a block we don't know about. Set ProposalBlock=nil", "commit", blockID)
>>>>>>> 0b545915
		// We're getting the wrong block.
		// Set up ProposalBlock and keep waiting.
		if !cs.ProposalBlockID.Equal(blockID) {
			cs.ProposalBlock = nil
			cs.ProposalBlockID = blockID
		}
	}
}

// If we have the block AND +2/3 commits for it, finalize.
func (cs *ConsensusState) tryFinalizeCommit(height *cmn.BigInt) {
	logger := cs.logger.New("height", height)

	if !cs.Height.Equals(height) {
		cmn.PanicSanity(cmn.Fmt("tryFinalizeCommit() cs.Height: %v vs height: %v", cs.Height, height))
	}

	blockID, ok := cs.Votes.Precommits(cs.CommitRound.Int32()).TwoThirdsMajority()
	if !ok || blockID.IsZero() {
		logger.Error("Attempt to finalize failed. There was no +2/3 majority, or +2/3 was for <nil>.")
		return
	}
	if cs.ProposalBlock == nil {
		logger.Info("Attempt to finalize failed. Proposed block is nil.")
		return
	}

	if !cs.ProposalBlock.HashesTo(blockID) {
		logger.Info("Attempt to finalize failed. We don't have the commit block.", "proposal-block", cs.ProposalBlock.BlockID(), "commit-block", blockID.FingerPrint())
		return
	}

	cs.finalizeCommit(height)
}

// Increment height and goto cstypes.RoundStepNewHeight
func (cs *ConsensusState) finalizeCommit(height *cmn.BigInt) {
	if !cs.Height.Equals(height) || cs.Step != cstypes.RoundStepCommit {
		cs.logger.Debug(cmn.Fmt("finalizeCommit(%v): Invalid args. Current step: %v/%v/%v", height, cs.Height, cs.Round, cs.Step))
		return
	}

	blockID, ok := cs.Votes.Precommits(cs.CommitRound.Int32()).TwoThirdsMajority()
	block, proposalBlockID := cs.ProposalBlock, cs.ProposalBlockID

	if !ok {
		cmn.PanicSanity(cmn.Fmt("Cannot finalizeCommit, commit does not have two thirds majority"))
	}
	if !proposalBlockID.Equal(blockID) {
		cmn.PanicSanity(cmn.Fmt("Expected ProposalBlockID to match the commiting block"))
	}
	if !block.HashesTo(blockID) {
		cmn.PanicSanity(cmn.Fmt("Cannot finalizeCommit, ProposalBlock does not hash to commit hash"))
	}
	if err := state.ValidateBlock(cs.state, block); err != nil {
		cmn.PanicConsensus(cmn.Fmt("+2/3 committed an invalid block: %v", err))
		panic("Block validation failed")
	}

	cs.logger.Info(cmn.Fmt("Finalizing commit of block with %d txs", block.NumTxs),
		"height", block.Height, "hash", block.Hash())
	cs.logger.Info(cmn.Fmt("%v", block.String()))

	fail.Fail() // XXX

	// Save block.
	if cs.blockOperations.Height() < block.Height() {
		// NOTE: the seenCommit is local justification to commit this block,
		// but may differ from the LastCommit included in the next block
		precommits := cs.Votes.Precommits(cs.CommitRound.Int32())
		seenCommit := precommits.MakeCommit()
		cs.logger.Trace("Save new block", "block", block.String(), "seenCommit", seenCommit.String())
		cs.blockOperations.SaveBlock(block, seenCommit)
	} else {
		// Happens during replay if we already saved the block but didn't commit
		cs.logger.Info("Calling finalizeCommit on already stored block", "height", block.Height())
	}

	fail.Fail() // XXX

	// Create a copy of the state for staging and an event cache for txs.
	stateCopy := cs.state.Copy()

	// Execute and commit the block, update and save the state, and update the mempool.
	// NOTE The block.AppHash wont reflect these txs until the next block.
	var err error
	stateCopy, err = state.ApplyBlock(cs.logger, stateCopy, block.BlockID(), block)
	if err != nil {
		cs.logger.Error("Error on ApplyBlock. Did the application crash? Please restart node", "err", err)
		err := cmn.Kill()
		if err != nil {
			cs.logger.Error("Failed to kill this process - please do so manually", "err", err)
		}
		return
	}

	fail.Fail() // XXX

	// NewHeightStep!
	cs.updateToState(stateCopy)

	fail.Fail() // XXX

	// cs.StartTime is already set.
	// Schedule Round0 to start soon.
	cs.scheduleRound0(&cs.RoundState)

	// By now,
	// - cs.Height has been increment to height+1
	// - cs.Step is now cstypes.RoundStepNewHeight
	// - cs.StartTime is set to when we will start round0.
}

// Creates the next block to propose and returns it. Returns nil block upon
// error.
func (cs *ConsensusState) createProposalBlock() (block *types.Block) {
	cs.logger.Trace("createProposalBlock")
	var commit *types.Commit
	if cs.Height.EqualsInt(1) {
		// We're creating a proposal for the first block.
		commit = &types.Commit{}
		cs.logger.Trace("enterPropose: First height, use empty Commit.")
	} else if cs.LastCommit.HasTwoThirdsMajority() {
		// Make the commit from LastCommit
		commit = cs.LastCommit.MakeCommit()
		cs.logger.Trace("enterPropose: Subsequent height, use last commit.", "commit", commit.String())
	} else {
		// This shouldn't happen.
		cs.logger.Error("enterPropose: Cannot propose anything: No commit for the previous block.")
<<<<<<< HEAD
		return
	}

	// Gets all transactions in pending pools and execute them to get new account states.
	// Tx execution can happen in parallel with voting or precommitted.
	// For simplicity, this code executes & commits txs before sending proposal,
	// so statedb of proposal node already contains the new state and txs receipts of this proposal block.
	txs := cs.blockOperations.CollectTransactions()
	cs.logger.Debug("Collected transactions", "txs", txs)

	header := cs.blockOperations.NewHeader(cs.Height.Int64(), uint64(len(txs)), cs.state.LastBlockID, cs.state.LastValidators.Hash())
	cs.logger.Info("Creates new header", "header", header.String())

	stateRoot, receipts, err := cs.blockOperations.CommitTransactions(txs, header)
	if err != nil {
		cs.logger.Error("Fail to commit transactions", "err", err)
	}
	header.Root = stateRoot

	block = cs.blockOperations.NewBlock(header, txs, receipts, commit)
	cs.logger.Trace("Make block to propose", "block", block.String())

	cs.blockOperations.SaveReceipts(receipts, block)
=======
		return nil
	}
>>>>>>> 0b545915

	return cs.blockOperations.CreateProposalBlock(cs.Height.Int64(), cs.state.LastBlockID, cs.state.LastValidators.Hash(), commit)
}

// Returns true if the proposal block is complete &&
// (if POLRound was proposed, we have +2/3 prevotes from there).
func (cs *ConsensusState) isProposalComplete() bool {
	if cs.Proposal == nil || cs.ProposalBlock == nil {
		return false
	}
	// we have the proposal. if there's a POLRound,
	// make sure we have the prevotes from it too
	if cs.Proposal.POLRound.IsLessThanInt(0) {
		return true
	}
	// if this is false the proposer is lying or we haven't received the POL yet
	return cs.Votes.Prevotes(cs.Proposal.POLRound.Int32()).HasTwoThirdsMajority()
}

func (cs *ConsensusState) isProposer() bool {
	privValidatorAddress := cs.privValidator.GetAddress()
	return bytes.Equal(cs.Validators.GetProposer().Address[:], privValidatorAddress[:])
}

// ----------- Other helpers -----------

func CompareHRS(h1 *cmn.BigInt, r1 *cmn.BigInt, s1 cstypes.RoundStepType, h2 *cmn.BigInt, r2 *cmn.BigInt, s2 cstypes.RoundStepType) int {
	if h1.IsLessThan(h2) {
		return -1
	} else if h1.IsGreaterThan(h2) {
		return 1
	}
	if r1.IsLessThan(r2) {
		return -1
	} else if r1.IsGreaterThan(r2) {
		return 1
	}
	if s1 < s2 {
		return -1
	} else if s1 > s2 {
		return 1
	}
	return 0
}

// receiveRoutine handles messages which may cause state transitions.
// it's argument (n) is the number of messages to process before exiting - use 0 to run forever
// It keeps the RoundState and is the only thing that updates it.
// Updates (state transitions) happen on timeouts, complete proposals, and 2/3 majorities.
// ConsensusState must be locked before any internal state is updated.
func (cs *ConsensusState) receiveRoutine(maxSteps int) {
	defer func() {
		if r := recover(); r != nil {
			cs.logger.Error("CONSENSUS FAILURE!!!", "err", r, "stack", string(debug.Stack()))
		}
	}()

	for {
		if maxSteps > 0 {
			if cs.nSteps >= maxSteps {
				cs.logger.Info("reached max steps. exiting receive routine")
				cs.nSteps = 0
				return
			}
		}
		rs := cs.RoundState
		var mi msgInfo

		select {
		case mi = <-cs.peerMsgQueue:
			// handles proposals, votes
			// may generate internal events (votes, complete proposals, 2/3 majorities)
			cs.handleMsg(mi)
		case mi = <-cs.internalMsgQueue:
			// handles proposals, votes
			cs.handleMsg(mi)
		case ti := <-cs.timeoutTicker.Chan(): // tockChan:
			// if the timeout is relevant to the rs
			// go to the next step
			cs.handleTimeout(ti, rs)
		}
	}
}

// state transitions on complete-proposal, 2/3-any, 2/3-one
func (cs *ConsensusState) handleMsg(mi msgInfo) {
	cs.logger.Trace("handleMsg", "msgInfo", mi)
	cs.mtx.Lock()
	defer cs.mtx.Unlock()

	var err error
	msg, peerID := mi.Msg, mi.PeerID
	switch msg := msg.(type) {
	case *ProposalMessage:
		cs.logger.Trace("handling ProposalMessage", "ProposalMessage", msg.Proposal.String())
		err = cs.setProposal(msg.Proposal)
	case *VoteMessage:
		// attempt to add the vote and dupeout the validator if its a duplicate signature
		// if the vote gives us a 2/3-any or 2/3-one, we transition
		cs.logger.Trace("handling AddVote", "VoteMessage", msg.Vote.String())
		err := cs.tryAddVote(msg.Vote, peerID)
		if err == ErrAddingVote {
			cs.logger.Trace("trying to add vote failed", "err", err)
			cs.logger.Warn("TODO - punish peer.")
		}
	case *BlockMessage:
		cs.logger.Trace("handling BlockMessage", "msg", msg.Block.String())
		_, err = cs.handleBlockMessage(msg, peerID)
		if err != nil && !msg.Round.Equals(cs.Round) {
			cs.logger.Debug("Received block from wrong round", "height", cs.Height, "csRound", cs.Round, "blockRound", msg.Round)
			err = nil
		}
	default:
		cs.logger.Error("Unknown msg type", "msg_type", reflect.TypeOf(msg))
	}
	if err != nil {
		cs.logger.Error("Error with msg", "height", cs.Height, "round", cs.Round, "type", reflect.TypeOf(msg), "peer", peerID, "err", err, "msg", msg)
	}
}

func (cs *ConsensusState) handleTimeout(ti timeoutInfo, rs cstypes.RoundState) {
	cs.logger.Debug("Received tock", "timeout", ti.Duration, "height", ti.Height, "round", ti.Round, "step", ti.Step)

	//// timeouts must be for current height, round, step
	if !ti.Height.Equals(rs.Height) || ti.Round.IsLessThan(rs.Round) || (ti.Round.Equals(rs.Round) && ti.Step < rs.Step) {
		cs.logger.Debug("Ignoring tick because we're ahead", "height", rs.Height, "round", rs.Round, "step", rs.Step)
		return
	}

	// the timeout will now cause a state transition
	cs.mtx.Lock()
	defer cs.mtx.Unlock()

	switch ti.Step {
	case cstypes.RoundStepNewHeight:
		// NewRound event fired from enterNewRound.
		cs.enterNewRound(ti.Height, cmn.NewBigInt32(0))
	case cstypes.RoundStepNewRound:
		cs.enterPropose(ti.Height, cmn.NewBigInt32(0))
	case cstypes.RoundStepPropose:
		cs.enterPrevote(ti.Height, ti.Round)
	case cstypes.RoundStepPrevoteWait:
		cs.enterPrecommit(ti.Height, ti.Round)
	case cstypes.RoundStepPrecommitWait:
		cs.enterNewRound(ti.Height, ti.Round.Add(1))
	default:
		panic(cmn.Fmt("Invalid timeout step: %v", ti.Step))
	}
}<|MERGE_RESOLUTION|>--- conflicted
+++ resolved
@@ -310,14 +310,14 @@
 	proposal := types.NewProposal(height, round, block, cmn.NewBigInt32(polRound), polBlockID)
 	if err := cs.privValidator.SignProposal(cs.state.ChainID, proposal); err == nil {
 
-		cs.logger.Info("Signed proposal", "height", height, "round", round, "proposal", proposal.String())
+		cs.logger.Info("Signed proposal", "height", height, "round", round, "proposal", proposal)
 		// Send proposal on internal msg queue
 		cs.sendInternalMessage(msgInfo{&ProposalMessage{proposal}, discover.ZeroNodeID()})
 	}
 }
 
 func (cs *ConsensusState) setProposal(proposal *types.Proposal) error {
-	cs.logger.Trace("setProposal()", "proposal", proposal.String())
+	cs.logger.Trace("setProposal()", "proposal", proposal)
 
 	if cs.Proposal != nil {
 		cs.logger.Trace("cs.Proposal isn't nil. Returns early.")
@@ -406,11 +406,7 @@
 // NOTE: block is not necessarily valid.
 // Asynchronously triggers either enterPrevote (before we timeout of propose) or tryFinalizeCommit, once we have the full block.
 func (cs *ConsensusState) handleBlockMessage(msg *BlockMessage, peerID discover.NodeID) (added bool, err error) {
-<<<<<<< HEAD
-	cs.logger.Trace("setProposalBlock", "msg", msg.Block.String(), "peerID", peerID)
-=======
-	cs.logger.Trace("setProposalBlock", "peerID", peerID, "msg", msg)
->>>>>>> 0b545915
+	cs.logger.Trace("setProposalBlock", "msg", msg.Block, "peerID", peerID)
 
 	// Blocks might be reused, so round mismatch is OK
 	if !cs.Height.Equals(msg.Height) {
@@ -539,7 +535,7 @@
 	case types.VoteTypePrevote:
 		prevotes := cs.Votes.Prevotes(vote.Round.Int32())
 
-		cs.logger.Info("Added to prevote", "vote", vote.String(), "prevotes", prevotes.StringShort())
+		cs.logger.Info("Added to prevote", "vote", vote, "prevotes", prevotes.StringShort())
 
 		// If +2/3 prevotes for a block or nil for *any* round:
 		if blockID, ok := prevotes.TwoThirdsMajority(); ok {
@@ -595,7 +591,7 @@
 	case types.VoteTypePrecommit:
 		precommits := cs.Votes.Precommits(vote.Round.Int32())
 
-		cs.logger.Info("Added to precommit", "vote", vote.String(), "precommits", precommits.StringShort())
+		cs.logger.Info("Added to precommit", "vote", vote, "precommits", precommits.StringShort())
 		blockID, ok := precommits.TwoThirdsMajority()
 		if ok {
 			if blockID.IsZero() {
@@ -669,7 +665,7 @@
 	vote, err := cs.signVote(type_, hash)
 	if err == nil {
 		cs.sendInternalMessage(msgInfo{&VoteMessage{vote}, discover.ZeroNodeID()})
-		cs.logger.Info("Signed and pushed vote", "height", cs.Height, "round", cs.Round, "vote", vote.String(), "err", err)
+		cs.logger.Info("Signed and pushed vote", "height", cs.Height, "round", cs.Round, "vote", vote, "err", err)
 		return vote
 	}
 	//if !cs.replayMode {
@@ -1074,11 +1070,7 @@
 	// If we don't have the block being committed, set up to get it.
 	// cs.ProposalBlock is confirmed not nil from caller.
 	if cs.ProposalBlock == nil || !cs.ProposalBlock.HashesTo(blockID) {
-<<<<<<< HEAD
 		logger.Info("Commit is for a block we don't know about. Set ProposalBlock=nil", "commit", blockID.FingerPrint())
-=======
-		logger.Info("Commit is for a block we don't know about. Set ProposalBlock=nil", "commit", blockID)
->>>>>>> 0b545915
 		// We're getting the wrong block.
 		// Set up ProposalBlock and keep waiting.
 		if !cs.ProposalBlockID.Equal(blockID) {
@@ -1140,7 +1132,7 @@
 
 	cs.logger.Info(cmn.Fmt("Finalizing commit of block with %d txs", block.NumTxs),
 		"height", block.Height, "hash", block.Hash())
-	cs.logger.Info(cmn.Fmt("%v", block.String()))
+	cs.logger.Info(cmn.Fmt("%v", block))
 
 	fail.Fail() // XXX
 
@@ -1150,7 +1142,7 @@
 		// but may differ from the LastCommit included in the next block
 		precommits := cs.Votes.Precommits(cs.CommitRound.Int32())
 		seenCommit := precommits.MakeCommit()
-		cs.logger.Trace("Save new block", "block", block.String(), "seenCommit", seenCommit.String())
+		cs.logger.Trace("Save new block", "block", block, "seenCommit", seenCommit)
 		cs.blockOperations.SaveBlock(block, seenCommit)
 	} else {
 		// Happens during replay if we already saved the block but didn't commit
@@ -1204,38 +1196,12 @@
 	} else if cs.LastCommit.HasTwoThirdsMajority() {
 		// Make the commit from LastCommit
 		commit = cs.LastCommit.MakeCommit()
-		cs.logger.Trace("enterPropose: Subsequent height, use last commit.", "commit", commit.String())
+		cs.logger.Trace("enterPropose: Subsequent height, use last commit.", "commit", commit)
 	} else {
 		// This shouldn't happen.
 		cs.logger.Error("enterPropose: Cannot propose anything: No commit for the previous block.")
-<<<<<<< HEAD
-		return
-	}
-
-	// Gets all transactions in pending pools and execute them to get new account states.
-	// Tx execution can happen in parallel with voting or precommitted.
-	// For simplicity, this code executes & commits txs before sending proposal,
-	// so statedb of proposal node already contains the new state and txs receipts of this proposal block.
-	txs := cs.blockOperations.CollectTransactions()
-	cs.logger.Debug("Collected transactions", "txs", txs)
-
-	header := cs.blockOperations.NewHeader(cs.Height.Int64(), uint64(len(txs)), cs.state.LastBlockID, cs.state.LastValidators.Hash())
-	cs.logger.Info("Creates new header", "header", header.String())
-
-	stateRoot, receipts, err := cs.blockOperations.CommitTransactions(txs, header)
-	if err != nil {
-		cs.logger.Error("Fail to commit transactions", "err", err)
-	}
-	header.Root = stateRoot
-
-	block = cs.blockOperations.NewBlock(header, txs, receipts, commit)
-	cs.logger.Trace("Make block to propose", "block", block.String())
-
-	cs.blockOperations.SaveReceipts(receipts, block)
-=======
 		return nil
 	}
->>>>>>> 0b545915
 
 	return cs.blockOperations.CreateProposalBlock(cs.Height.Int64(), cs.state.LastBlockID, cs.state.LastValidators.Hash(), commit)
 }
@@ -1330,19 +1296,19 @@
 	msg, peerID := mi.Msg, mi.PeerID
 	switch msg := msg.(type) {
 	case *ProposalMessage:
-		cs.logger.Trace("handling ProposalMessage", "ProposalMessage", msg.Proposal.String())
+		cs.logger.Trace("handling ProposalMessage", "ProposalMessage", msg.Proposal)
 		err = cs.setProposal(msg.Proposal)
 	case *VoteMessage:
 		// attempt to add the vote and dupeout the validator if its a duplicate signature
 		// if the vote gives us a 2/3-any or 2/3-one, we transition
-		cs.logger.Trace("handling AddVote", "VoteMessage", msg.Vote.String())
+		cs.logger.Trace("handling AddVote", "VoteMessage", msg.Vote)
 		err := cs.tryAddVote(msg.Vote, peerID)
 		if err == ErrAddingVote {
 			cs.logger.Trace("trying to add vote failed", "err", err)
 			cs.logger.Warn("TODO - punish peer.")
 		}
 	case *BlockMessage:
-		cs.logger.Trace("handling BlockMessage", "msg", msg.Block.String())
+		cs.logger.Trace("handling BlockMessage", "msg", msg.Block)
 		_, err = cs.handleBlockMessage(msg, peerID)
 		if err != nil && !msg.Round.Equals(cs.Round) {
 			cs.logger.Debug("Received block from wrong round", "height", cs.Height, "csRound", cs.Round, "blockRound", msg.Round)
